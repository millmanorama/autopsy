--- conflicted
+++ resolved
@@ -338,12 +338,9 @@
                 <package>org.sleuthkit.autopsy.modules.vmextractor</package>
                 <package>org.sleuthkit.autopsy.progress</package>
                 <package>org.sleuthkit.autopsy.report</package>
-<<<<<<< HEAD
                 <package>org.sleuthkit.autopsy.textextractors</package>
                 <package>org.sleuthkit.autopsy.textextractors.extractionconfigs</package>
-=======
                 <package>org.sleuthkit.autopsy.texttranslation</package>
->>>>>>> 6d09205d
                 <package>org.sleuthkit.datamodel</package>
             </public-packages>
             <class-path-extension>
