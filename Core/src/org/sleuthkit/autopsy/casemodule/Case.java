/*
 * Autopsy Forensic Browser
 *
 * Copyright 2011-2018 Basis Technology Corp.
 * Contact: carrier <at> sleuthkit <dot> org
 *
 * Licensed under the Apache License, Version 2.0 (the "License");
 * you may not use this file except in compliance with the License.
 * You may obtain a copy of the License at
 *
 *     http://www.apache.org/licenses/LICENSE-2.0
 *
 * Unless required by applicable law or agreed to in writing, software
 * distributed under the License is distributed on an "AS IS" BASIS,
 * WITHOUT WARRANTIES OR CONDITIONS OF ANY KIND, either express or implied.
 * See the License for the specific language governing permissions and
 * limitations under the License.
 */
package org.sleuthkit.autopsy.casemodule;

import java.awt.Frame;
import java.awt.event.ActionEvent;
import java.awt.event.ActionListener;
import java.beans.PropertyChangeListener;
import java.beans.PropertyChangeSupport;
import java.io.File;
import java.io.IOException;
import java.nio.file.InvalidPathException;
import java.nio.file.Path;
import java.nio.file.Paths;
import java.sql.Connection;
import java.sql.DriverManager;
import java.sql.SQLException;
import java.sql.Statement;
import java.text.SimpleDateFormat;
import java.util.Collection;
import java.util.Date;
import java.util.HashMap;
import java.util.HashSet;
import java.util.List;
import java.util.Map;
import java.util.MissingResourceException;
import java.util.Set;
import java.util.TimeZone;
import java.util.UUID;
import java.util.concurrent.CancellationException;
import java.util.concurrent.ExecutionException;
import java.util.concurrent.ExecutorService;
import java.util.concurrent.Executors;
import java.util.concurrent.Future;
import java.util.concurrent.ThreadFactory;
import java.util.concurrent.TimeUnit;
import java.util.logging.Level;
import java.util.stream.Collectors;
import java.util.stream.Stream;
import javax.annotation.concurrent.GuardedBy;
import javax.annotation.concurrent.ThreadSafe;
import javax.swing.JOptionPane;
import javax.swing.SwingUtilities;
import org.openide.util.Lookup;
import org.openide.util.NbBundle;
import org.openide.util.NbBundle.Messages;
import org.openide.util.actions.CallableSystemAction;
import org.openide.windows.WindowManager;
import org.sleuthkit.autopsy.actions.OpenOutputFolderAction;
import org.sleuthkit.autopsy.appservices.AutopsyService;
import org.sleuthkit.autopsy.appservices.AutopsyService.CaseContext;
import static org.sleuthkit.autopsy.casemodule.Bundle.*;
import org.sleuthkit.autopsy.casemodule.CaseMetadata.CaseMetadataException;
import org.sleuthkit.autopsy.casemodule.events.AddingDataSourceEvent;
import org.sleuthkit.autopsy.casemodule.events.AddingDataSourceFailedEvent;
import org.sleuthkit.autopsy.casemodule.events.BlackBoardArtifactTagAddedEvent;
import org.sleuthkit.autopsy.casemodule.events.BlackBoardArtifactTagDeletedEvent;
import org.sleuthkit.autopsy.casemodule.events.ContentTagAddedEvent;
import org.sleuthkit.autopsy.casemodule.events.ContentTagDeletedEvent;
import org.sleuthkit.autopsy.casemodule.events.DataSourceAddedEvent;
import org.sleuthkit.autopsy.casemodule.events.ReportAddedEvent;
import org.sleuthkit.autopsy.casemodule.services.Services;
import org.sleuthkit.autopsy.communications.OpenCommVisualizationToolAction;
import org.sleuthkit.autopsy.coordinationservice.CoordinationService;
import org.sleuthkit.autopsy.coordinationservice.CoordinationService.CategoryNode;
import org.sleuthkit.autopsy.coordinationservice.CoordinationService.CoordinationServiceException;
import org.sleuthkit.autopsy.coordinationservice.CoordinationService.Lock;
import org.sleuthkit.autopsy.core.RuntimeProperties;
import org.sleuthkit.autopsy.core.UserPreferences;
import org.sleuthkit.autopsy.core.UserPreferencesException;
import org.sleuthkit.autopsy.corecomponentinterfaces.CoreComponentControl;
import org.sleuthkit.autopsy.coreutils.DriveUtils;
import org.sleuthkit.autopsy.coreutils.FileUtil;
import org.sleuthkit.autopsy.coreutils.Logger;
import org.sleuthkit.autopsy.coreutils.MessageNotifyUtil;
import org.sleuthkit.autopsy.coreutils.NetworkUtils;
import org.sleuthkit.autopsy.coreutils.PlatformUtil;
import org.sleuthkit.autopsy.coreutils.ThreadUtils;
import org.sleuthkit.autopsy.coreutils.TimeZoneUtils;
import org.sleuthkit.autopsy.coreutils.Version;
import org.sleuthkit.autopsy.events.AutopsyEvent;
import org.sleuthkit.autopsy.events.AutopsyEventException;
import org.sleuthkit.autopsy.events.AutopsyEventPublisher;
import org.sleuthkit.autopsy.ingest.IngestJob;
import org.sleuthkit.autopsy.ingest.IngestManager;
import org.sleuthkit.autopsy.keywordsearchservice.KeywordSearchService;
import org.sleuthkit.autopsy.keywordsearchservice.KeywordSearchServiceException;
import org.sleuthkit.autopsy.progress.LoggingProgressIndicator;
import org.sleuthkit.autopsy.progress.ModalDialogProgressIndicator;
import org.sleuthkit.autopsy.progress.ProgressIndicator;
import org.sleuthkit.autopsy.timeline.OpenTimelineAction;
import org.sleuthkit.datamodel.BlackboardArtifactTag;
import org.sleuthkit.datamodel.CaseDbConnectionInfo;
import org.sleuthkit.datamodel.Content;
import org.sleuthkit.datamodel.ContentTag;
import org.sleuthkit.datamodel.Image;
import org.sleuthkit.datamodel.Report;
import org.sleuthkit.datamodel.SleuthkitCase;
import org.sleuthkit.datamodel.TskCoreException;
import org.sleuthkit.datamodel.TskUnsupportedSchemaVersionException;

/**
 * An Autopsy case. Currently, only one case at a time may be open.
 */
public class Case {

    private static final int DIR_LOCK_TIMOUT_HOURS = 12;
    private static final int RESOURCES_LOCK_TIMOUT_HOURS = 12;
    private static final String SINGLE_USER_CASE_DB_NAME = "autopsy.db";
    private static final String EVENT_CHANNEL_NAME = "%s-Case-Events"; //NON-NLS
    private static final String CACHE_FOLDER = "Cache"; //NON-NLS
    private static final String EXPORT_FOLDER = "Export"; //NON-NLS
    private static final String LOG_FOLDER = "Log"; //NON-NLS
    private static final String REPORTS_FOLDER = "Reports"; //NON-NLS
    private static final String TEMP_FOLDER = "Temp"; //NON-NLS
    private static final String MODULE_FOLDER = "ModuleOutput"; //NON-NLS
    private static final String CASE_ACTION_THREAD_NAME = "%s-case-action";
    private static final String CASE_RESOURCES_THREAD_NAME = "%s-manage-case-resources";
    private static final Logger logger = Logger.getLogger(Case.class.getName());
    private static final AutopsyEventPublisher eventPublisher = new AutopsyEventPublisher();
    private static final Object caseActionSerializationLock = new Object();
    private static volatile Frame mainFrame;
    private static volatile Case currentCase;
    private final CaseMetadata metadata;
    private volatile ExecutorService caseLockingExecutor;
    private CoordinationService.Lock caseDirLock;
    private SleuthkitCase caseDb;
    private CollaborationMonitor collaborationMonitor;
    private Services caseServices;
    private boolean hasDataSources;

    /*
     * Get a reference to the main window of the desktop application to use to
     * parent pop up dialogs and initialize the application name for use in
     * changing the main window title.
     */
    static {
        WindowManager.getDefault().invokeWhenUIReady(new Runnable() {
            @Override
            public void run() {
                mainFrame = WindowManager.getDefault().getMainWindow();
            }
        });
    }

    /**
     * An enumeration of case types.
     */
    public enum CaseType {

        SINGLE_USER_CASE("Single-user case"), //NON-NLS
        MULTI_USER_CASE("Multi-user case");   //NON-NLS

        private final String typeName;

        /**
         * Gets a case type from a case type name string.
         *
         * @param typeName The case type name string.
         *
         * @return
         */
        public static CaseType fromString(String typeName) {
            if (typeName != null) {
                for (CaseType c : CaseType.values()) {
                    if (typeName.equalsIgnoreCase(c.toString())) {
                        return c;
                    }
                }
            }
            return null;
        }

        /**
         * Gets the string representation of this case type.
         *
         * @return
         */
        @Override
        public String toString() {
            return typeName;
        }

        /**
         * Gets the localized display name for this case type.
         *
         * @return The display name.
         */
        @Messages({
            "Case_caseType_singleUser=Single-user case",
            "Case_caseType_multiUser=Multi-user case"
        })
        String getLocalizedDisplayName() {
            if (fromString(typeName) == SINGLE_USER_CASE) {
                return Bundle.Case_caseType_singleUser();
            } else {
                return Bundle.Case_caseType_multiUser();
            }
        }

        /**
         * Constructs a case type.
         *
         * @param typeName The type name.
         */
        private CaseType(String typeName) {
            this.typeName = typeName;
        }

        /**
         * Tests the equality of the type name of this case type with another
         * case type name.
         *
         * @param otherTypeName A case type name,
         *
         * @return True or false,
         *
         * @deprecated Do not use.
         */
        @Deprecated
        public boolean equalsName(String otherTypeName) {
            return (otherTypeName == null) ? false : typeName.equals(otherTypeName);
        }

    };

    /**
     * An enumeration of the case events (property change events) a case may
     * publish (fire).
     */
    public enum Events {

        /**
         * The name of the current case has changed. The old value of the
         * PropertyChangeEvent is the old case name (type: String), the new
         * value is the new case name (type: String).
         *
         * @deprecated CASE_DETAILS event should be used instead
         */
        @Deprecated
        NAME,
        /**
         * The number of the current case has changed. The old value of the
         * PropertyChangeEvent is the old case number (type: String), the new
         * value is the new case number (type: String).
         *
         * @deprecated CASE_DETAILS event should be used instead
         */
        @Deprecated
        NUMBER,
        /**
         * The examiner associated with the current case has changed. The old
         * value of the PropertyChangeEvent is the old examiner (type: String),
         * the new value is the new examiner (type: String).
         *
         * @deprecated CASE_DETAILS event should be used instead
         */
        @Deprecated
        EXAMINER,
        /**
         * An attempt to add a new data source to the current case is being
         * made. The old and new values of the PropertyChangeEvent are null.
         * Cast the PropertyChangeEvent to
         * org.sleuthkit.autopsy.casemodule.events.AddingDataSourceEvent to
         * access additional event data.
         */
        ADDING_DATA_SOURCE,
        /**
         * A failure to add a new data source to the current case has occurred.
         * The old and new values of the PropertyChangeEvent are null. Cast the
         * PropertyChangeEvent to
         * org.sleuthkit.autopsy.casemodule.events.AddingDataSourceFailedEvent
         * to access additional event data.
         */
        ADDING_DATA_SOURCE_FAILED,
        /**
         * A new data source has been added to the current case. The old value
         * of the PropertyChangeEvent is null, the new value is the newly-added
         * data source (type: Content). Cast the PropertyChangeEvent to
         * org.sleuthkit.autopsy.casemodule.events.DataSourceAddedEvent to
         * access additional event data.
         */
        DATA_SOURCE_ADDED,
        /**
         * A data source has been deleted from the current case. The old value
         * of the PropertyChangeEvent is the object id of the data source that
         * was deleted (type: Long), the new value is null.
         */
        DATA_SOURCE_DELETED,
        /**
         * The current case has changed.
         *
         * If a new case has been opened as the current case, the old value of
         * the PropertyChangeEvent is null, and the new value is the new case
         * (type: Case).
         *
         * If the current case has been closed, the old value of the
         * PropertyChangeEvent is the closed case (type: Case), and the new
         * value is null. IMPORTANT: Subscribers to this event should not call
         * isCaseOpen or getCurrentCase in the interval between a case closed
         * event and a case opened event. If there is any need for upon closing
         * interaction with a closed case, the case in the old value should be
         * used, and it should be done synchronously in the CURRENT_CASE event
         * handler.
         */
        CURRENT_CASE,
        /**
         * A report has been added to the current case. The old value of the
         * PropertyChangeEvent is null, the new value is the report (type:
         * Report).
         */
        REPORT_ADDED,
        /**
         * A report has been deleted from the current case. The old value of the
         * PropertyChangeEvent is the report (type: Report), the new value is
         * null.
         */
        REPORT_DELETED,
        /**
         * An artifact associated with the current case has been tagged. The old
         * value of the PropertyChangeEvent is null, the new value is the tag
         * (type: BlackBoardArtifactTag).
         */
        BLACKBOARD_ARTIFACT_TAG_ADDED,
        /**
         * A tag has been removed from an artifact associated with the current
         * case. The old value of the PropertyChangeEvent is the tag info (type:
         * BlackBoardArtifactTagDeletedEvent.DeletedBlackboardArtifactTagInfo),
         * the new value is null.
         */
        BLACKBOARD_ARTIFACT_TAG_DELETED,
        /**
         * Content associated with the current case has been tagged. The old
         * value of the PropertyChangeEvent is null, the new value is the tag
         * (type: ContentTag).
         */
        CONTENT_TAG_ADDED,
        /**
         * A tag has been removed from content associated with the current case.
         * The old value of the PropertyChangeEvent is is the tag info (type:
         * ContentTagDeletedEvent.DeletedContentTagInfo), the new value is null.
         */
        CONTENT_TAG_DELETED,
        /**
         * The case display name or an optional detail which can be provided
         * regarding a case has been changed. The optional details include the
         * case number, the examiner name, examiner phone, examiner email, and
         * the case notes.
         */
        CASE_DETAILS,
        /**
         * A tag definition has changed (e.g., description, known status). The
         * old value of the PropertyChangeEvent is the display name of the tag
         * definition that has changed.
         */
        TAG_DEFINITION_CHANGED;

    };

    /**
     * Adds a subscriber to all case events. To subscribe to only specific
     * events, use one of the overloads of addEventSubscriber.
     *
     * @param listener The subscriber (PropertyChangeListener) to add.
     */
    public static void addPropertyChangeListener(PropertyChangeListener listener) {
        addEventSubscriber(Stream.of(Events.values())
                .map(Events::toString)
                .collect(Collectors.toSet()), listener);
    }

    /**
     * Removes a subscriber to all case events. To remove a subscription to only
     * specific events, use one of the overloads of removeEventSubscriber.
     *
     * @param listener The subscriber (PropertyChangeListener) to remove.
     */
    public static void removePropertyChangeListener(PropertyChangeListener listener) {
        removeEventSubscriber(Stream.of(Events.values())
                .map(Events::toString)
                .collect(Collectors.toSet()), listener);
    }

    /**
     * Adds a subscriber to specific case events.
     *
     * @param eventNames The events the subscriber is interested in.
     * @param subscriber The subscriber (PropertyChangeListener) to add.
     *
     * @deprecated Use addEventTypeSubscriber instead.
     */
    @Deprecated
    public static void addEventSubscriber(Set<String> eventNames, PropertyChangeListener subscriber) {
        eventPublisher.addSubscriber(eventNames, subscriber);
    }

    /**
     * Adds a subscriber to specific case events.
     *
     * @param eventTypes The events the subscriber is interested in.
     * @param subscriber The subscriber (PropertyChangeListener) to add.
     */
    public static void addEventTypeSubscriber(Set<Events> eventTypes, PropertyChangeListener subscriber) {
        eventTypes.forEach((Events event) -> {
            eventPublisher.addSubscriber(event.toString(), subscriber);
        });
    }

    /**
     * Adds a subscriber to specific case events.
     *
     * @param eventName  The event the subscriber is interested in.
     * @param subscriber The subscriber (PropertyChangeListener) to add.
     *
     * @deprecated Use addEventTypeSubscriber instead.
     */
    @Deprecated
    public static void addEventSubscriber(String eventName, PropertyChangeListener subscriber) {
        eventPublisher.addSubscriber(eventName, subscriber);
    }

    /**
     * Removes a subscriber to specific case events.
     *
     * @param eventName  The event the subscriber is no longer interested in.
     * @param subscriber The subscriber (PropertyChangeListener) to remove.
     */
    public static void removeEventSubscriber(String eventName, PropertyChangeListener subscriber) {
        eventPublisher.removeSubscriber(eventName, subscriber);
    }

    /**
     * Removes a subscriber to specific case events.
     *
     * @param eventNames The event the subscriber is no longer interested in.
     * @param subscriber The subscriber (PropertyChangeListener) to remove.
     */
    public static void removeEventSubscriber(Set<String> eventNames, PropertyChangeListener subscriber) {
        eventPublisher.removeSubscriber(eventNames, subscriber);
    }

    /**
     * Removes a subscriber to specific case events.
     *
     * @param eventTypes The events the subscriber is no longer interested in.
     * @param subscriber The subscriber (PropertyChangeListener) to remove.
     */
    public static void removeEventTypeSubscriber(Set<Events> eventTypes, PropertyChangeListener subscriber) {
        eventTypes.forEach((Events event) -> {
            eventPublisher.removeSubscriber(event.toString(), subscriber);
        });
    }

    /**
     * Checks if a case display name is valid, i.e., does not include any
     * characters that cannot be used in file names.
     *
     * @param caseName The candidate case name.
     *
     * @return True or false.
     */
    public static boolean isValidName(String caseName) {
        return !(caseName.contains("\\") || caseName.contains("/") || caseName.contains(":")
                || caseName.contains("*") || caseName.contains("?") || caseName.contains("\"")
                || caseName.contains("<") || caseName.contains(">") || caseName.contains("|"));
    }

    /**
     * Creates a new case and makes it the current case.
     *
     * IMPORTANT: This method should not be called in the event dispatch thread
     * (EDT).
     *
     * @param caseDir         The full path of the case directory. The directory
     *                        will be created if it doesn't already exist; if it
     *                        exists, it is ASSUMED it was created by calling
     *                        createCaseDirectory.
     * @param caseDisplayName The display name of case, which may be changed
     *                        later by the user.
     * @param caseNumber      The case number, can be the empty string.
     * @param examiner        The examiner to associate with the case, can be
     *                        the empty string.
     * @param caseType        The type of case (single-user or multi-user).
     *
     * @throws CaseActionException          If there is a problem creating the
     *                                      case.
     * @throws CaseActionCancelledException If creating the case is cancelled.
     *
     * @deprecated use createAsCurrentCase(CaseType caseType, String caseDir,
     * CaseDetails caseDetails) instead
     */
    @Deprecated
    public static void createAsCurrentCase(String caseDir, String caseDisplayName, String caseNumber, String examiner, CaseType caseType) throws CaseActionException, CaseActionCancelledException {
        createAsCurrentCase(caseType, caseDir, new CaseDetails(caseDisplayName, caseNumber, examiner, "", "", ""));
    }

    /**
     * Creates a new case and makes it the current case.
     *
     * IMPORTANT: This method should not be called in the event dispatch thread
     * (EDT).
     *
     * @param caseDir     The full path of the case directory. The directory
     *                    will be created if it doesn't already exist; if it
     *                    exists, it is ASSUMED it was created by calling
     *                    createCaseDirectory.
     * @param caseType    The type of case (single-user or multi-user).
     * @param caseDetails Contains the modifiable details of the case such as
     *                    the case display name, the case number, and the
     *                    examiner related data.
     *
     * @throws CaseActionException          If there is a problem creating the
     *                                      case.
     * @throws CaseActionCancelledException If creating the case is cancelled.
     */
    @Messages({
        "Case.exceptionMessage.emptyCaseName=Must specify a case name.",
        "Case.exceptionMessage.emptyCaseDir=Must specify a case directory path."
    })
    public static void createAsCurrentCase(CaseType caseType, String caseDir, CaseDetails caseDetails) throws CaseActionException, CaseActionCancelledException {
        if (caseDetails.getCaseDisplayName().isEmpty()) {
            throw new CaseActionException(Bundle.Case_exceptionMessage_emptyCaseName());
        }
        if (caseDir.isEmpty()) {
            throw new CaseActionException(Bundle.Case_exceptionMessage_emptyCaseDir());
        }
        openAsCurrentCase(new Case(caseType, caseDir, caseDetails), true);
    }

    /**
     * Opens an existing case and makes it the current case.
     *
     * IMPORTANT: This method should not be called in the event dispatch thread
     * (EDT).
     *
     * @param caseMetadataFilePath The path of the case metadata (.aut) file.
     *
     * @throws CaseActionException If there is a problem opening the case. The
     *                             exception will have a user-friendly message
     *                             and may be a wrapper for a lower-level
     *                             exception.
     */
    @Messages({
        "Case.exceptionMessage.failedToReadMetadata=Failed to read case metadata.",
        "Case.exceptionMessage.cannotOpenMultiUserCaseNoSettings=Multi-user settings are missing (see Tools, Options, Multi-user tab), cannot open a multi-user case."
    })
    public static void openAsCurrentCase(String caseMetadataFilePath) throws CaseActionException {
        CaseMetadata metadata;
        try {
            metadata = new CaseMetadata(Paths.get(caseMetadataFilePath));
        } catch (CaseMetadataException ex) {
            throw new CaseActionException(Bundle.Case_exceptionMessage_failedToReadMetadata(), ex);
        }
        if (CaseType.MULTI_USER_CASE == metadata.getCaseType() && !UserPreferences.getIsMultiUserModeEnabled()) {
            throw new CaseActionException(Bundle.Case_exceptionMessage_cannotOpenMultiUserCaseNoSettings());
        }
        openAsCurrentCase(new Case(metadata), false);
    }

    /**
     * Checks if a case, the current case, is open at the time it is called.
     *
     * @return True or false.
     */
    public static boolean isCaseOpen() {
        return currentCase != null;
    }

    /**
     * Deprecated. Use getOpenCase() instead.
     * 
     * Gets the current case, if there is one, at the time of the call.
     *
     * @return The current case.
     *
     * @throws IllegalStateException if there is no current case.
     * 
     * @deprecated. Use getOpenCase() instead.
    */
    @Deprecated
    public static Case getCurrentCase() {
        /*
         * Throwing an unchecked exception is a bad idea here.
         *
         */
        try {
            return getOpenCase();
        } catch (NoCurrentCaseException ex) {
            throw new IllegalStateException(NbBundle.getMessage(Case.class, "Case.getCurCase.exception.noneOpen"), ex);
        }
    }

    /**
     * Gets the current open case, if there is one, at the time of the call.
     *
     * @return The open case.
     *
     * @throws NoCurrentCaseException if there is no open case.
     */
    public static Case getOpenCase() throws NoCurrentCaseException {
        Case openCase = currentCase;
        if (openCase == null) {
            throw new NoCurrentCaseException(NbBundle.getMessage(Case.class, "Case.getCurCase.exception.noneOpen"));
        } else {
            return openCase;
        }
    }

    /**
     * Closes the current case.
     *
     * @throws CaseActionException If there is a problem closing the case. The
     *                             exception will have a user-friendly message
     *                             and may be a wrapper for a lower-level
     *                             exception.
     */
    @Messages({
        "# {0} - exception message", "Case.closeException.couldNotCloseCase=Error closing case: {0}",
        "Case.progressIndicatorTitle.closingCase=Closing Case"
    })
    public static void closeCurrentCase() throws CaseActionException {
        synchronized (caseActionSerializationLock) {
            if (null == currentCase) {
                return;
            }
            Case closedCase = currentCase;
            try {
                eventPublisher.publishLocally(new AutopsyEvent(Events.CURRENT_CASE.toString(), closedCase, null));
                logger.log(Level.INFO, "Closing current case {0} ({1}) in {2}", new Object[]{closedCase.getDisplayName(), closedCase.getName(), closedCase.getCaseDirectory()}); //NON-NLS
                currentCase = null;
                closedCase.close();
                logger.log(Level.INFO, "Closed current case {0} ({1}) in {2}", new Object[]{closedCase.getDisplayName(), closedCase.getName(), closedCase.getCaseDirectory()}); //NON-NLS
            } catch (CaseActionException ex) {
                logger.log(Level.SEVERE, String.format("Error closing current case %s (%s) in %s", closedCase.getDisplayName(), closedCase.getName(), closedCase.getCaseDirectory()), ex); //NON-NLS                
                throw ex;
            } finally {
                if (RuntimeProperties.runningWithGUI()) {
                    updateGUIForCaseClosed();
                }
            }
        }
    }

    /**
     * Deletes the current case.
     *
     * @throws CaseActionException If there is a problem deleting the case. The
     *                             exception will have a user-friendly message
     *                             and may be a wrapper for a lower-level
     *                             exception.
     */
    public static void deleteCurrentCase() throws CaseActionException {
        synchronized (caseActionSerializationLock) {
            if (null == currentCase) {
                return;
            }
            CaseMetadata metadata = currentCase.getMetadata();
            closeCurrentCase();
            deleteCase(metadata);
        }
    }

    /**
     * Deletes a case. This method cannot be used to delete the current case;
     * deleting the current case must be done by calling Case.deleteCurrentCase.
     *
     * @param metadata The metadata for the case to delete.
     *
     * @throws CaseActionException if there is a problem deleting the case. The
     *                             exception will have a user-friendly message
     *                             and may be a wrapper for a lower-level
     *                             exception.
     */
    @Messages({
        "Case.progressIndicatorTitle.deletingCase=Deleting Case",
        "Case.exceptionMessage.cannotDeleteCurrentCase=Cannot delete current case, it must be closed first.",
        "Case.progressMessage.checkingForOtherUser=Checking to see if another user has the case open...",
        "Case.exceptionMessage.cannotGetLockToDeleteCase=Cannot delete case because it is open for another user or there is a problem with the coordination service."
    })
    public static void deleteCase(CaseMetadata metadata) throws CaseActionException {
        synchronized (caseActionSerializationLock) {
            if (null != currentCase) {
                throw new CaseActionException(Bundle.Case_exceptionMessage_cannotDeleteCurrentCase());
            }
        }

        /*
         * Set up either a GUI progress indicator without a cancel button (can't
         * cancel deleting a case) or a logging progress indicator.
         */
        ProgressIndicator progressIndicator;
        if (RuntimeProperties.runningWithGUI()) {
            progressIndicator = new ModalDialogProgressIndicator(mainFrame, Bundle.Case_progressIndicatorTitle_deletingCase());
        } else {
            progressIndicator = new LoggingProgressIndicator();
        }
        progressIndicator.start(Bundle.Case_progressMessage_preparing());
        try {
            if (CaseType.SINGLE_USER_CASE == metadata.getCaseType()) {
                deleteCase(metadata, progressIndicator);
            } else {
                /*
                 * First, acquire an exclusive case directory lock. The case
                 * cannot be deleted if another node has it open.
                 */
                progressIndicator.progress(Bundle.Case_progressMessage_checkingForOtherUser());
                try (CoordinationService.Lock dirLock = CoordinationService.getInstance().tryGetExclusiveLock(CategoryNode.CASES, metadata.getCaseDirectory())) {
                    assert (null != dirLock);
                    deleteCase(metadata, progressIndicator);
                } catch (CoordinationServiceException ex) {
                    throw new CaseActionException(Bundle.Case_exceptionMessage_cannotGetLockToDeleteCase(), ex);
                }
            }
        } finally {
            progressIndicator.finish();
        }
    }

    /**
     * Opens a new or existing case as the current case.
     *
     * @param newCurrentCase The case.
     * @param isNewCase      True for a new case, false otherwise.
     *
     * @throws CaseActionException          If there is a problem creating the
     *                                      case.
     * @throws CaseActionCancelledException If creating the case is cancelled.
     */
    @Messages({
        "Case.exceptionMessage.cannotLocateMainWindow=Cannot locate main application window"
    })
    private static void openAsCurrentCase(Case newCurrentCase, boolean isNewCase) throws CaseActionException, CaseActionCancelledException {
        synchronized (caseActionSerializationLock) {
            if (null != currentCase) {
                try {
                    closeCurrentCase();
                } catch (CaseActionException ex) {
                    /*
                     * Notify the user and continue (the error has already been
                     * logged in closeCurrentCase.
                     */
                    MessageNotifyUtil.Message.error(ex.getLocalizedMessage());
                }
            }
            try {
                logger.log(Level.INFO, "Opening {0} ({1}) in {2} as the current case", new Object[]{newCurrentCase.getDisplayName(), newCurrentCase.getName(), newCurrentCase.getCaseDirectory()}); //NON-NLS
                newCurrentCase.open(isNewCase);
                currentCase = newCurrentCase;
                logger.log(Level.INFO, "Opened {0} ({1}) in {2} as the current case", new Object[]{newCurrentCase.getDisplayName(), newCurrentCase.getName(), newCurrentCase.getCaseDirectory()}); //NON-NLS
                if (RuntimeProperties.runningWithGUI()) {
                    updateGUIForCaseOpened(newCurrentCase);
                }
                eventPublisher.publishLocally(new AutopsyEvent(Events.CURRENT_CASE.toString(), null, currentCase));
            } catch (CaseActionCancelledException ex) {
                logger.log(Level.INFO, String.format("Cancelled opening %s (%s) in %s as the current case", newCurrentCase.getDisplayName(), newCurrentCase.getName(), newCurrentCase.getCaseDirectory())); //NON-NLS                
                throw ex;
            } catch (CaseActionException ex) {
                logger.log(Level.SEVERE, String.format("Error opening %s (%s) in %s as the current case", newCurrentCase.getDisplayName(), newCurrentCase.getName(), newCurrentCase.getCaseDirectory()), ex); //NON-NLS                
                throw ex;
            }
        }
    }

    /**
     * Transforms a case display name into a unique case name that can be used
     * to identify the case even if the display name is changed.
     *
     * @param caseDisplayName A case display name.
     *
     * @return The unique case name.
     */
    private static String displayNameToUniqueName(String caseDisplayName) {
        /*
         * Replace all non-ASCII characters.
         */
        String uniqueCaseName = caseDisplayName.replaceAll("[^\\p{ASCII}]", "_"); //NON-NLS

        /*
         * Replace all control characters.
         */
        uniqueCaseName = uniqueCaseName.replaceAll("[\\p{Cntrl}]", "_"); //NON-NLS

        /*
         * Replace /, \, :, ?, space, ' ".
         */
        uniqueCaseName = uniqueCaseName.replaceAll("[ /?:'\"\\\\]", "_"); //NON-NLS

        /*
         * Make it all lowercase.
         */
        uniqueCaseName = uniqueCaseName.toLowerCase();

        /*
         * Add a time stamp for uniqueness.
         */
        SimpleDateFormat dateFormat = new SimpleDateFormat("yyyyMMdd_HHmmss");
        Date date = new Date();
        uniqueCaseName = uniqueCaseName + "_" + dateFormat.format(date);

        return uniqueCaseName;
    }

    /**
     * Creates a case directory and its subdirectories.
     *
     * @param caseDir  Path to the case directory (typically base + case name).
     * @param caseType The type of case, single-user or multi-user.
     *
     * @throws CaseActionException throw if could not create the case dir
     */
    public static void createCaseDirectory(String caseDir, CaseType caseType) throws CaseActionException {

        File caseDirF = new File(caseDir);

        if (caseDirF.exists()) {
            if (caseDirF.isFile()) {
                throw new CaseActionException(
                        NbBundle.getMessage(Case.class, "Case.createCaseDir.exception.existNotDir", caseDir));

            } else if (!caseDirF.canRead() || !caseDirF.canWrite()) {
                throw new CaseActionException(
                        NbBundle.getMessage(Case.class, "Case.createCaseDir.exception.existCantRW", caseDir));
            }
        }

        try {
            boolean result = (caseDirF).mkdirs(); // create root case Directory

            if (result == false) {
                throw new CaseActionException(
                        NbBundle.getMessage(Case.class, "Case.createCaseDir.exception.cantCreate", caseDir));
            }

            // create the folders inside the case directory
            String hostClause = "";

            if (caseType == CaseType.MULTI_USER_CASE) {
                hostClause = File.separator + NetworkUtils.getLocalHostName();
            }
            result = result && (new File(caseDir + hostClause + File.separator + EXPORT_FOLDER)).mkdirs()
                    && (new File(caseDir + hostClause + File.separator + LOG_FOLDER)).mkdirs()
                    && (new File(caseDir + hostClause + File.separator + TEMP_FOLDER)).mkdirs()
                    && (new File(caseDir + hostClause + File.separator + CACHE_FOLDER)).mkdirs();

            if (result == false) {
                throw new CaseActionException(
                        NbBundle.getMessage(Case.class, "Case.createCaseDir.exception.cantCreateCaseDir", caseDir));
            }

            final String modulesOutDir = caseDir + hostClause + File.separator + MODULE_FOLDER;
            result = new File(modulesOutDir).mkdir();

            if (result == false) {
                throw new CaseActionException(
                        NbBundle.getMessage(Case.class, "Case.createCaseDir.exception.cantCreateModDir",
                                modulesOutDir));
            }

            final String reportsOutDir = caseDir + hostClause + File.separator + REPORTS_FOLDER;
            result = new File(reportsOutDir).mkdir();

            if (result == false) {
                throw new CaseActionException(
                        NbBundle.getMessage(Case.class, "Case.createCaseDir.exception.cantCreateReportsDir",
                                modulesOutDir));

            }

        } catch (MissingResourceException | CaseActionException e) {
            throw new CaseActionException(
                    NbBundle.getMessage(Case.class, "Case.createCaseDir.exception.gen", caseDir), e);
        }
    }

    /**
     * Gets the paths of data sources that are images.
     *
     * @param db A case database.
     *
     * @return A mapping of object ids to image paths.
     */
    static Map<Long, String> getImagePaths(SleuthkitCase db) {
        Map<Long, String> imgPaths = new HashMap<>();
        try {
            Map<Long, List<String>> imgPathsList = db.getImagePaths();
            for (Map.Entry<Long, List<String>> entry : imgPathsList.entrySet()) {
                if (entry.getValue().size() > 0) {
                    imgPaths.put(entry.getKey(), entry.getValue().get(0));
                }
            }
        } catch (TskCoreException ex) {
            logger.log(Level.SEVERE, "Error getting image paths", ex); //NON-NLS
        }
        return imgPaths;
    }

    /**
     *
     * Deletes the case directory of a deleted case and removes the case form
     * the Recent Cases menu.
     *
     * @param metadata          The case metadata.
     * @param progressIndicator A progress indicator.
     *
     * @throws UserPreferencesException if there is a problem getting the case
     *                                  databse connection info for a multi-user
     *                                  case.
     * @throws ClassNotFoundException   if there is a problem loading the JDBC
     *                                  driver for PostgreSQL for a multi-user
     *                                  case.
     * @throws SQLException             If there is a problem
     */
    @Messages({
        "Case.progressMessage.deletingTextIndex=Deleting text index...",
        "Case.progressMessage.deletingCaseDatabase=Deleting case database...",
        "Case.progressMessage.deletingCaseDirectory=Deleting case directory...",
        "Case.exceptionMessage.errorsDeletingCase=Errors occured while deleting the case. See the application log for details"
    })
    private static void deleteCase(CaseMetadata metadata, ProgressIndicator progressIndicator) throws CaseActionException {
        boolean errorsOccurred = false;
        if (CaseType.MULTI_USER_CASE == metadata.getCaseType()) {
            /*
             * Delete the case database from the database server.
             */
            try {
                progressIndicator.progress(Bundle.Case_progressMessage_deletingCaseDatabase());
                CaseDbConnectionInfo db;
                db = UserPreferences.getDatabaseConnectionInfo();
                Class.forName("org.postgresql.Driver"); //NON-NLS
                try (Connection connection = DriverManager.getConnection("jdbc:postgresql://" + db.getHost() + ":" + db.getPort() + "/postgres", db.getUserName(), db.getPassword()); //NON-NLS
                        Statement statement = connection.createStatement();) {
                    String deleteCommand = "DROP DATABASE \"" + metadata.getCaseDatabaseName() + "\""; //NON-NLS
                    statement.execute(deleteCommand);
                }
            } catch (UserPreferencesException | ClassNotFoundException | SQLException ex) {
                logger.log(Level.SEVERE, String.format("Failed to delete case database %s for %s (%s) in %s", metadata.getCaseDatabaseName(), metadata.getCaseDisplayName(), metadata.getCaseName(), metadata.getCaseDirectory()), ex);
                errorsOccurred = true;
            }
        }

        /*
         * Delete the text index.
         */
        progressIndicator.progress(Bundle.Case_progressMessage_deletingTextIndex());
        for (KeywordSearchService searchService : Lookup.getDefault().lookupAll(KeywordSearchService.class)) {
            try {
                searchService.deleteTextIndex(metadata);
            } catch (KeywordSearchServiceException ex) {
                logger.log(Level.SEVERE, String.format("Failed to delete text index for %s (%s) in %s", metadata.getCaseDisplayName(), metadata.getCaseName(), metadata.getCaseDirectory()), ex);
                errorsOccurred = true;
            }
        }

        /*
         * Delete the case directory.
         */
        progressIndicator.progress(Bundle.Case_progressMessage_deletingCaseDirectory());
        if (!FileUtil.deleteDir(new File(metadata.getCaseDirectory()))) {
            logger.log(Level.SEVERE, String.format("Failed to delete case directory for %s (%s) in %s", metadata.getCaseDisplayName(), metadata.getCaseName(), metadata.getCaseDirectory()));
            errorsOccurred = true;
        }

        /*
         * If running in a GUI, remove the case from the Recent Cases menu
         */
        if (RuntimeProperties.runningWithGUI()) {
            SwingUtilities.invokeLater(() -> {
                RecentCases.getInstance().removeRecentCase(metadata.getCaseDisplayName(), metadata.getFilePath().toString());
            });
        }

        if (errorsOccurred) {
            throw new CaseActionException(Bundle.Case_exceptionMessage_errorsDeletingCase());
        }
    }

    /**
     * Acquires an exclusive case resources lock.
     *
     * @param caseDir The full path of the case directory.
     *
     * @return The lock.
     *
     * @throws CaseActionException with a user-friendly message if the lock
     *                             cannot be acquired.
     */
    @Messages({"Case.creationException.couldNotAcquireResourcesLock=Failed to get lock on case resources"})
    private static CoordinationService.Lock acquireExclusiveCaseResourcesLock(String caseDir) throws CaseActionException {
        try {
            String resourcesNodeName = caseDir + "_resources";
            Lock lock = CoordinationService.getInstance().tryGetExclusiveLock(CategoryNode.CASES, resourcesNodeName, RESOURCES_LOCK_TIMOUT_HOURS, TimeUnit.HOURS);
            if (null == lock) {
                throw new CaseActionException(Bundle.Case_creationException_couldNotAcquireResourcesLock());
            }
            return lock;
        } catch (InterruptedException ex) {
            throw new CaseActionCancelledException(Bundle.Case_exceptionMessage_cancelledByUser());
        } catch (CoordinationServiceException ex) {
            throw new CaseActionException(Bundle.Case_creationException_couldNotAcquireResourcesLock(), ex);
        }
    }

    private static String getNameForTitle() {
        //Method should become unnecessary once technical debt story 3334 is done.
        if (UserPreferences.getAppName().equals(Version.getName())) {
            //Available version number is version number for this application
            return String.format("%s %s", UserPreferences.getAppName(), Version.getVersion());
        } else {
            return UserPreferences.getAppName();
        }
    }

    /**
     * Update the GUI to to reflect the current case.
     */
    private static void updateGUIForCaseOpened(Case newCurrentCase) {
        if (RuntimeProperties.runningWithGUI()) {
            SwingUtilities.invokeLater(() -> {
                /*
                 * If the case database was upgraded for a new schema and a
                 * backup database was created, notify the user.
                 */
                SleuthkitCase caseDb = newCurrentCase.getSleuthkitCase();
                String backupDbPath = caseDb.getBackupDatabasePath();
                if (null != backupDbPath) {
                    JOptionPane.showMessageDialog(
                            mainFrame,
                            NbBundle.getMessage(Case.class, "Case.open.msgDlg.updated.msg", backupDbPath),
                            NbBundle.getMessage(Case.class, "Case.open.msgDlg.updated.title"),
                            JOptionPane.INFORMATION_MESSAGE);
                }

                /*
                 * Look for the files for the data sources listed in the case
                 * database and give the user the opportunity to locate any that
                 * are missing.
                 */
                Map<Long, String> imgPaths = getImagePaths(caseDb);
                for (Map.Entry<Long, String> entry : imgPaths.entrySet()) {
                    long obj_id = entry.getKey();
                    String path = entry.getValue();
                    boolean fileExists = (new File(path).isFile() || DriveUtils.driveExists(path));
                    if (!fileExists) {
                        int response = JOptionPane.showConfirmDialog(
                                mainFrame,
                                NbBundle.getMessage(Case.class, "Case.checkImgExist.confDlg.doesntExist.msg", path),
                                NbBundle.getMessage(Case.class, "Case.checkImgExist.confDlg.doesntExist.title"),
                                JOptionPane.YES_NO_OPTION);
                        if (response == JOptionPane.YES_OPTION) {
                            MissingImageDialog.makeDialog(obj_id, caseDb);
                        } else {
                            logger.log(Level.SEVERE, "User proceeding with missing image files"); //NON-NLS

                        }
                    }
                }

                /*
                 * Enable the case-specific actions.
                 */
                CallableSystemAction.get(AddImageAction.class).setEnabled(true);
                CallableSystemAction.get(CaseCloseAction.class).setEnabled(true);
                CallableSystemAction.get(CasePropertiesAction.class).setEnabled(true);
                CallableSystemAction.get(CaseDeleteAction.class).setEnabled(true);
                CallableSystemAction.get(OpenTimelineAction.class).setEnabled(true);
                CallableSystemAction.get(OpenCommVisualizationToolAction.class).setEnabled(true);
                CallableSystemAction.get(OpenOutputFolderAction.class).setEnabled(false);

                /*
                 * Add the case to the recent cases tracker that supplies a list
                 * of recent cases to the recent cases menu item and the
                 * open/create case dialog.
                 */
                RecentCases.getInstance().addRecentCase(newCurrentCase.getDisplayName(), newCurrentCase.getMetadata().getFilePath().toString());

                /*
                 * Open the top components (windows within the main application
                 * window).
                 */
                if (newCurrentCase.hasData()) {
                    CoreComponentControl.openCoreWindows();
                }

                /*
                 * Reset the main window title to:
                 *
                 * [curent case display name] - [application name].
                 */
                mainFrame.setTitle(newCurrentCase.getDisplayName() + " - " + getNameForTitle());
            });
        }
    }

    /*
     * Update the GUI to to reflect the lack of a current case.
     */
    private static void updateGUIForCaseClosed() {
        if (RuntimeProperties.runningWithGUI()) {
            SwingUtilities.invokeLater(() -> {
                /*
                 * Close the top components (windows within the main application
                 * window).
                 */
                CoreComponentControl.closeCoreWindows();

                /*
                 * Disable the case-specific menu items.
                 */
                CallableSystemAction.get(AddImageAction.class).setEnabled(false);
                CallableSystemAction.get(CaseCloseAction.class).setEnabled(false);
                CallableSystemAction.get(CasePropertiesAction.class).setEnabled(false);
                CallableSystemAction.get(CaseDeleteAction.class).setEnabled(false);
                CallableSystemAction.get(OpenTimelineAction.class).setEnabled(false);
                CallableSystemAction.get(OpenCommVisualizationToolAction.class).setEnabled(false);
                CallableSystemAction.get(OpenOutputFolderAction.class).setEnabled(false);

                /*
                 * Clear the notifications in the notfier component in the lower
                 * right hand corner of the main application window.
                 */
                MessageNotifyUtil.Notify.clear();

                /*
                 * Reset the main window title to be just the application name,
                 * instead of [curent case display name] - [application name].
                 */
                mainFrame.setTitle(getNameForTitle());
            });
        }
    }

    /**
     * Empties the temp subdirectory for the current case.
     */
    private static void clearTempSubDir(String tempSubDirPath) {
        File tempFolder = new File(tempSubDirPath);
        if (tempFolder.isDirectory()) {
            File[] files = tempFolder.listFiles();
            if (files.length > 0) {
                for (File file : files) {
                    if (file.isDirectory()) {
                        FileUtil.deleteDir(file);
                    } else {
                        file.delete();
                    }
                }
            }
        }
    }

    /**
     * Gets the case database.
     *
     * @return The case database.
     */
    public SleuthkitCase getSleuthkitCase() {
        return this.caseDb;
    }

    /**
     * Gets the case services manager.
     *
     * @return The case services manager.
     */
    public Services getServices() {
        return caseServices;
    }

    /**
     * Gets the case type.
     *
     * @return The case type.
     */
    public CaseType getCaseType() {
        return metadata.getCaseType();
    }

    /**
     * Gets the case create date.
     *
     * @return case The case create date.
     */
    public String getCreatedDate() {
        return metadata.getCreatedDate();
    }

    /**
     * Gets the unique and immutable case name.
     *
     * @return The case name.
     */
    public String getName() {
        return metadata.getCaseName();
    }

    /**
     * Gets the case name that can be changed by the user.
     *
     * @return The case display name.
     */
    public String getDisplayName() {
        return metadata.getCaseDisplayName();
    }

    /**
     * Gets the case number.
     *
     * @return The case number
     */
    public String getNumber() {
        return metadata.getCaseNumber();
    }

    /**
     * Gets the examiner name.
     *
     * @return The examiner name.
     */
    public String getExaminer() {
        return metadata.getExaminer();
    }

    /**
     * Gets the examiner phone number.
     *
     * @return The examiner phone number.
     */
    public String getExaminerPhone() {
        return metadata.getExaminerPhone();
    }

    /**
     * Gets the examiner email address.
     *
     * @return The examiner email address.
     */
    public String getExaminerEmail() {
        return metadata.getExaminerEmail();
    }

    /**
     * Gets the case notes.
     *
     * @return The case notes.
     */
    public String getCaseNotes() {
        return metadata.getCaseNotes();
    }

    /**
     * Gets the path to the top-level case directory.
     *
     * @return The top-level case directory path.
     */
    public String getCaseDirectory() {
        return metadata.getCaseDirectory();
    }

    /**
     * Gets the root case output directory for this case, creating it if it does
     * not exist. If the case is a single-user case, this is the case directory.
     * If the case is a multi-user case, this is a subdirectory of the case
     * directory specific to the host machine.
     *
     * @return the path to the host output directory.
     */
    public String getOutputDirectory() {
        String caseDirectory = getCaseDirectory();
        Path hostPath;
        if (CaseType.MULTI_USER_CASE == metadata.getCaseType()) {
            hostPath = Paths.get(caseDirectory, NetworkUtils.getLocalHostName());
        } else {
            hostPath = Paths.get(caseDirectory);
        }
        if (!hostPath.toFile().exists()) {
            hostPath.toFile().mkdirs();
        }
        return hostPath.toString();
    }

    /**
     * Gets the full path to the temp directory for this case, creating it if it
     * does not exist.
     *
     * @return The temp subdirectory path.
     */
    public String getTempDirectory() {
        return getOrCreateSubdirectory(TEMP_FOLDER);
    }

    /**
     * Gets the full path to the cache directory for this case, creating it if
     * it does not exist.
     *
     * @return The cache directory path.
     */
    public String getCacheDirectory() {
        return getOrCreateSubdirectory(CACHE_FOLDER);
    }

    /**
     * Gets the full path to the export directory for this case, creating it if
     * it does not exist.
     *
     * @return The export directory path.
     */
    public String getExportDirectory() {
        return getOrCreateSubdirectory(EXPORT_FOLDER);
    }

    /**
     * Gets the full path to the log directory for this case, creating it if it
     * does not exist.
     *
     * @return The log directory path.
     */
    public String getLogDirectoryPath() {
        return getOrCreateSubdirectory(LOG_FOLDER);
    }

    /**
     * Gets the full path to the reports directory for this case, creating it if
     * it does not exist.
     *
     * @return The report directory path.
     */
    public String getReportDirectory() {
        return getOrCreateSubdirectory(REPORTS_FOLDER);
    }

    /**
     * Gets the full path to the module output directory for this case, creating
     * it if it does not exist.
     *
     * @return The module output directory path.
     */
    public String getModuleDirectory() {
        return getOrCreateSubdirectory(MODULE_FOLDER);
    }

    /**
     * Gets the path of the module output directory for this case, relative to
     * the case directory, creating it if it does not exist.
     *
     * @return The path to the module output directory, relative to the case
     *         directory.
     */
    public String getModuleOutputDirectoryRelativePath() {
        Path path = Paths.get(getModuleDirectory());
        if (getCaseType() == CaseType.MULTI_USER_CASE) {
            return path.subpath(path.getNameCount() - 2, path.getNameCount()).toString();
        } else {
            return path.subpath(path.getNameCount() - 1, path.getNameCount()).toString();
        }
    }

    /**
     * Gets the data sources for the case.
     *
     * @return A list of data sources.
     *
     * @throws org.sleuthkit.datamodel.TskCoreException if there is a problem
     *                                                  querying the case
     *                                                  database.
     */
    public List<Content> getDataSources() throws TskCoreException {
        List<Content> list = caseDb.getRootObjects();
        hasDataSources = (list.size() > 0);
        return list;
    }

    /**
     * Gets the time zone(s) of the image data source(s) in this case.
     *
     * @return The set of time zones in use.
     */
    public Set<TimeZone> getTimeZones() {
        Set<TimeZone> timezones = new HashSet<>();
        try {
            for (Content c : getDataSources()) {
                final Content dataSource = c.getDataSource();
                if ((dataSource != null) && (dataSource instanceof Image)) {
                    Image image = (Image) dataSource;
                    timezones.add(TimeZone.getTimeZone(image.getTimeZone()));
                }
            }
        } catch (TskCoreException ex) {
            logger.log(Level.SEVERE, "Error getting data source time zones", ex); //NON-NLS
        }
        return timezones;
    }

    /**
     * Gets the name of the legacy keyword search index for the case. Not for
     * general use.
     *
     * @return The index name.
     */
    public String getTextIndexName() {
        return getMetadata().getTextIndexName();
    }

    /**
     * Queries whether or not the case has data, i.e., whether or not at least
     * one data source has been added to the case.
     *
     * @return True or false.
     */
    public boolean hasData() {
        if (!hasDataSources) {
            try {
                hasDataSources = (getDataSources().size() > 0);
            } catch (TskCoreException ex) {
                logger.log(Level.SEVERE, "Error accessing case database", ex); //NON-NLS
            }
        }
        return hasDataSources;
    }

    /**
     * Notifies case event subscribers that a data source is being added to the
     * case.
     *
     * This should not be called from the event dispatch thread (EDT)
     *
     * @param eventId A unique identifier for the event. This UUID must be used
     *                to call notifyFailedAddingDataSource or
     *                notifyNewDataSource after the data source is added.
     */
    public void notifyAddingDataSource(UUID eventId) {
        eventPublisher.publish(new AddingDataSourceEvent(eventId));
    }

    /**
     * Notifies case event subscribers that a data source failed to be added to
     * the case.
     *
     * This should not be called from the event dispatch thread (EDT)
     *
     * @param addingDataSourceEventId The unique identifier for the
     *                                corresponding adding data source event
     *                                (see notifyAddingDataSource).
     */
    public void notifyFailedAddingDataSource(UUID addingDataSourceEventId) {
        eventPublisher.publish(new AddingDataSourceFailedEvent(addingDataSourceEventId));
    }

    /**
     * Notifies case event subscribers that a data source has been added to the
     * case database.
     *
     * This should not be called from the event dispatch thread (EDT)
     *
     * @param dataSource              The data source.
     * @param addingDataSourceEventId The unique identifier for the
     *                                corresponding adding data source event
     *                                (see notifyAddingDataSource).
     */
    public void notifyDataSourceAdded(Content dataSource, UUID addingDataSourceEventId) {
        eventPublisher.publish(new DataSourceAddedEvent(dataSource, addingDataSourceEventId));
    }

    /**
     * Notifies case event subscribers that a content tag has been added.
     *
     * This should not be called from the event dispatch thread (EDT)
     *
     * @param newTag new ContentTag added
     */
    public void notifyContentTagAdded(ContentTag newTag) {
        eventPublisher.publish(new ContentTagAddedEvent(newTag));
    }

    /**
     * Notifies case event subscribers that a content tag has been deleted.
     *
     * This should not be called from the event dispatch thread (EDT)
     *
     * @param deletedTag ContentTag deleted
     */
    public void notifyContentTagDeleted(ContentTag deletedTag) {
        eventPublisher.publish(new ContentTagDeletedEvent(deletedTag));
    }

    /**
     * Notifies case event subscribers that a tag definition has changed.
     *
     * This should not be called from the event dispatch thread (EDT)
     *
     * @param changedTagName the name of the tag definition which was changed
     */
    public void notifyTagDefinitionChanged(String changedTagName) {
        //leaving new value of changedTagName as null, because we do not currently support changing the display name of a tag. 
        eventPublisher.publish(new AutopsyEvent(Events.TAG_DEFINITION_CHANGED.toString(), changedTagName, null));
    }

    /**
     * Notifies case event subscribers that an artifact tag has been added.
     *
     * This should not be called from the event dispatch thread (EDT)
     *
     * @param newTag new BlackboardArtifactTag added
     */
    public void notifyBlackBoardArtifactTagAdded(BlackboardArtifactTag newTag) {
        eventPublisher.publish(new BlackBoardArtifactTagAddedEvent(newTag));
    }

    /**
     * Notifies case event subscribers that an artifact tag has been deleted.
     *
     * This should not be called from the event dispatch thread (EDT)
     *
     * @param deletedTag BlackboardArtifactTag deleted
     */
    public void notifyBlackBoardArtifactTagDeleted(BlackboardArtifactTag deletedTag) {
        eventPublisher.publish(new BlackBoardArtifactTagDeletedEvent(deletedTag));
    }

    /**
     * Adds a report to the case.
     *
     * @param localPath     The path of the report file, must be in the case
     *                      directory or one of its subdirectories.
     * @param srcModuleName The name of the module that created the report.
     * @param reportName    The report name, may be empty.
     *
     * @throws TskCoreException if there is a problem adding the report to the
     *                          case database.
     */
    public Report addReport(String localPath, String srcModuleName, String reportName) throws TskCoreException {
        return addReport(localPath, srcModuleName, reportName, null);
    }

    /**
     * Adds a report to the case.
     *
     * @param localPath     The path of the report file, must be in the case
     *                      directory or one of its subdirectories.
     * @param srcModuleName The name of the module that created the report.
     * @param reportName    The report name, may be empty.
     * @param parent        The Content used to create the report, if available.
     *
     * @return The new Report instance.
     *
     * @throws TskCoreException if there is a problem adding the report to the
     *                          case database.
     */
    public Report addReport(String localPath, String srcModuleName, String reportName, Content parent) throws TskCoreException {
        String normalizedLocalPath;
        try {
<<<<<<< HEAD
            if (localPath.toLowerCase().contains("http:")) {
		        normalizedLocalPath = localPath;
            } else {
                normalizedLocalPath = Paths.get(localPath).normalize().toString();
            }
=======
            if (localPath.toLowerCase().startsWith("http")) {
		normalizedLocalPath = localPath;
            } else {
                normalizedLocalPath = Paths.get(localPath).normalize().toString();
            }

>>>>>>> bb1be887
        } catch (InvalidPathException ex) {
            String errorMsg = "Invalid local path provided: " + localPath; // NON-NLS
            throw new TskCoreException(errorMsg, ex);
        }
        Report report = this.caseDb.addReport(normalizedLocalPath, srcModuleName, reportName, parent);
        eventPublisher.publish(new ReportAddedEvent(report));
        return report;
    }

    /**
     * Gets the reports that have been added to the case.
     *
     * @return A collection of report objects.
     *
     * @throws TskCoreException if there is a problem querying the case
     *                          database.
     */
    public List<Report> getAllReports() throws TskCoreException {
        return this.caseDb.getAllReports();
    }

    /**
     * Deletes one or more reports from the case database. Does not delete the
     * report files.
     *
     * @param reports The report(s) to be deleted from the case.
     *
     * @throws TskCoreException if there is an error deleting the report(s).
     */
    public void deleteReports(Collection<? extends Report> reports) throws TskCoreException {
        for (Report report : reports) {
            this.caseDb.deleteReport(report);
            eventPublisher.publish(new AutopsyEvent(Events.REPORT_DELETED.toString(), report, null));
        }
    }

    /**
     * Gets the case metadata.
     *
     * @return A CaseMetaData object.
     */
    CaseMetadata getMetadata() {
        return metadata;
    }

    /**
     * Updates the case display name.
     *
     * @param newDisplayName the new display name for the case
     *
     * @throws org.sleuthkit.autopsy.casemodule.CaseActionException
     */
    @Messages({
        "Case.exceptionMessage.metadataUpdateError=Failed to update case metadata"
    })
    void updateCaseDetails(CaseDetails caseDetails) throws CaseActionException {
        CaseDetails oldCaseDetails = metadata.getCaseDetails();
        try {
            metadata.setCaseDetails(caseDetails);
        } catch (CaseMetadataException ex) {
            throw new CaseActionException(Bundle.Case_exceptionMessage_metadataUpdateError(), ex);
        }
        if (!oldCaseDetails.getCaseNumber().equals(caseDetails.getCaseNumber())) {
            eventPublisher.publish(new AutopsyEvent(Events.NUMBER.toString(), oldCaseDetails.getCaseNumber(), caseDetails.getCaseNumber()));
        }
        if (!oldCaseDetails.getExaminerName().equals(caseDetails.getExaminerName())) {
            eventPublisher.publish(new AutopsyEvent(Events.NUMBER.toString(), oldCaseDetails.getExaminerName(), caseDetails.getExaminerName()));
        }
        if (!oldCaseDetails.getCaseDisplayName().equals(caseDetails.getCaseDisplayName())) {
            eventPublisher.publish(new AutopsyEvent(Events.NAME.toString(), oldCaseDetails.getCaseDisplayName(), caseDetails.getCaseDisplayName()));
        }
        eventPublisher.publish(new AutopsyEvent(Events.CASE_DETAILS.toString(), oldCaseDetails, caseDetails));
        if (RuntimeProperties.runningWithGUI()) {
            SwingUtilities.invokeLater(() -> {
                mainFrame.setTitle(caseDetails.getCaseDisplayName() + " - " + getNameForTitle());
                try {
                    RecentCases.getInstance().updateRecentCase(oldCaseDetails.getCaseDisplayName(), metadata.getFilePath().toString(), caseDetails.getCaseDisplayName(), metadata.getFilePath().toString());
                } catch (Exception ex) {
                    logger.log(Level.SEVERE, "Error updating case name in UI", ex); //NON-NLS
                }
            });
        }
    }

    /**
     * Constructs a Case object for a new Autopsy case.
     *
     * @param caseType    The type of case (single-user or multi-user).
     * @param caseDir     The full path of the case directory. The directory
     *                    will be created if it doesn't already exist; if it
     *                    exists, it is ASSUMED it was created by calling
     *                    createCaseDirectory.
     * @param caseDetails Contains details of the case, such as examiner,
     *                    display name, etc
     *
     */
    private Case(CaseType caseType, String caseDir, CaseDetails caseDetails) {
        metadata = new CaseMetadata(caseType, caseDir, displayNameToUniqueName(caseDetails.getCaseDisplayName()), caseDetails);
    }

    /**
     * Constructs a Case object for an existing Autopsy case.
     *
     * @param caseMetaData The metadata for the case.
     */
    private Case(CaseMetadata caseMetaData) {
        metadata = caseMetaData;
    }

    /**
     * Opens this case by creating a task running in the same non-UI thread that
     * will be used to close the case. If the case is a single-user case, this
     * supports cancelling creation of the case by cancelling the task. If the
     * case is a multi-user case, this ensures ensures that case directory lock
     * held as long as the case is open is released in the same thread in which
     * it was acquired, as is required by the coordination service.
     *
     * @param isNewCase True for a new case, false otherwise.
     *
     * @throws CaseActionException If there is a problem creating the case. The
     *                             exception will have a user-friendly message
     *                             and may be a wrapper for a lower-level
     *                             exception.
     */
    @Messages({
        "Case.progressIndicatorTitle.creatingCase=Creating Case",
        "Case.progressIndicatorTitle.openingCase=Opening Case",
        "Case.progressIndicatorCancelButton.label=Cancel",
        "Case.progressMessage.preparing=Preparing...",
        "Case.progressMessage.preparingToOpenCaseResources=<html>Preparing to open case resources.<br>This may take time if another user is upgrading the case.</html>",
        "Case.progressMessage.cancelling=Cancelling...",
        "Case.exceptionMessage.cancelledByUser=Cancelled by user.",
        "# {0} - exception message", "Case.exceptionMessage.execExceptionWrapperMessage={0}"
    })
    private void open(boolean isNewCase) throws CaseActionException {
        /*
         * Create and start either a GUI progress indicator with a Cancel button
         * or a logging progress indicator.
         */
        CancelButtonListener cancelButtonListener = null;
        ProgressIndicator progressIndicator;
        if (RuntimeProperties.runningWithGUI()) {
            cancelButtonListener = new CancelButtonListener(Bundle.Case_progressMessage_cancelling());
            String progressIndicatorTitle = isNewCase ? Bundle.Case_progressIndicatorTitle_creatingCase() : Bundle.Case_progressIndicatorTitle_openingCase();
            progressIndicator = new ModalDialogProgressIndicator(
                    mainFrame,
                    progressIndicatorTitle,
                    new String[]{Bundle.Case_progressIndicatorCancelButton_label()},
                    Bundle.Case_progressIndicatorCancelButton_label(),
                    cancelButtonListener);
        } else {
            progressIndicator = new LoggingProgressIndicator();
        }
        progressIndicator.start(Bundle.Case_progressMessage_preparing());

        /*
         * Creating/opening a case is always done by creating a task running in
         * the same non-UI thread that will be used to close the case, so a
         * single-threaded executor service is created here and saved as case
         * state (must be volatile for cancellation to work).
         *
         * --- If the case is a single-user case, this supports cancelling
         * opening of the case by cancelling the task.
         *
         * --- If the case is a multi-user case, this still supports
         * cancellation, but it also makes it possible for the shared case
         * directory lock held as long as the case is open to be released in the
         * same thread in which it was acquired, as is required by the
         * coordination service.
         */
        TaskThreadFactory threadFactory = new TaskThreadFactory(String.format(CASE_ACTION_THREAD_NAME, metadata.getCaseName()));
        caseLockingExecutor = Executors.newSingleThreadExecutor(threadFactory);
        Future<Void> future = caseLockingExecutor.submit(() -> {
            if (CaseType.SINGLE_USER_CASE == metadata.getCaseType()) {
                open(isNewCase, progressIndicator);
            } else {
                /*
                 * First, acquire a shared case directory lock that will be held
                 * as long as this node has this case open. This will prevent
                 * deletion of the case by another node. Next, acquire an
                 * exclusive case resources lock to ensure only one node at a
                 * time can create/open/upgrade/close the case resources.
                 */
                progressIndicator.progress(Bundle.Case_progressMessage_preparingToOpenCaseResources());
                acquireSharedCaseDirLock(metadata.getCaseDirectory());
                try (CoordinationService.Lock resourcesLock = acquireExclusiveCaseResourcesLock(metadata.getCaseDirectory())) {
                    assert (null != resourcesLock);
                    open(isNewCase, progressIndicator);
                } catch (CaseActionException ex) {
                    releaseSharedCaseDirLock(getMetadata().getCaseDirectory());
                    throw ex;
                }
            }
            return null;
        });
        if (null != cancelButtonListener) {
            cancelButtonListener.setCaseActionFuture(future);
        }

        /*
         * Wait for the case creation/opening task to finish.
         */
        try {
            future.get();
        } catch (InterruptedException discarded) {
            /*
             * The thread this method is running in has been interrupted. Cancel
             * the create/open task, wait for it to finish, and shut down the
             * executor. This can be done safely because if the task is
             * completed with a cancellation condition, the case will have been
             * closed and the case directory lock released will have been
             * released.
             */
            if (null != cancelButtonListener) {
                cancelButtonListener.actionPerformed(null);
            } else {
                future.cancel(true);
            }
            ThreadUtils.shutDownTaskExecutor(caseLockingExecutor);
        } catch (CancellationException discarded) {
            /*
             * The create/open task has been cancelled. Wait for it to finish,
             * and shut down the executor. This can be done safely because if
             * the task is completed with a cancellation condition, the case
             * will have been closed and the case directory lock released will
             * have been released.
             */
            ThreadUtils.shutDownTaskExecutor(caseLockingExecutor);
            throw new CaseActionCancelledException(Bundle.Case_exceptionMessage_cancelledByUser());
        } catch (ExecutionException ex) {
            /*
             * The create/open task has thrown an exception. Wait for it to
             * finish, and shut down the executor. This can be done safely
             * because if the task is completed with an execution condition, the
             * case will have been closed and the case directory lock released
             * will have been released.
             */
            ThreadUtils.shutDownTaskExecutor(caseLockingExecutor);
            throw new CaseActionException(Bundle.Case_exceptionMessage_execExceptionWrapperMessage(ex.getCause().getLocalizedMessage()), ex);
        } finally {
            progressIndicator.finish();
        }
    }

    /**
     * Opens the case database and services for this case.
     *
     * @param isNewCase         True for a new case, false otherwise.
     * @param progressIndicator A progress indicator.
     *
     * @throws CaseActionException if there is a problem creating the case. The
     *                             exception will have a user-friendly message
     *                             and may be a wrapper for a lower-level
     *                             exception.
     */
    private void open(boolean isNewCase, ProgressIndicator progressIndicator) throws CaseActionException {
        try {
            if (Thread.currentThread().isInterrupted()) {
                throw new CaseActionCancelledException(Bundle.Case_exceptionMessage_cancelledByUser());
            }

            if (isNewCase) {
                createCaseData(progressIndicator);
            } else {
                openCaseData(progressIndicator);
            }

            if (Thread.currentThread().isInterrupted()) {
                throw new CaseActionCancelledException(Bundle.Case_exceptionMessage_cancelledByUser());
            }

            openServices(progressIndicator);

            if (Thread.currentThread().isInterrupted()) {
                throw new CaseActionCancelledException(Bundle.Case_exceptionMessage_cancelledByUser());
            }
        } catch (CaseActionException ex) {
            /*
             * Cancellation or failure. Clean up. The sleep is a little hack to
             * clear the interrupted flag for this thread if this is a
             * cancellation scenario, so that the clean up can run to completion
             * in this thread.
             */
            try {
                Thread.sleep(1);
            } catch (InterruptedException discarded) {
            }
            close(progressIndicator);
            throw ex;
        }
    }

    /**
     * Creates the case directory, case database, and case metadata file.
     *
     * @param progressIndicator A progress indicartor.
     *
     * @throws CaseActionException If there is a problem creating the case
     *                             database. The exception will have a
     *                             user-friendly message and may be a wrapper
     *                             for a lower-level exception.
     */
    @Messages({
        "Case.progressMessage.creatingCaseDirectory=Creating case directory...",
        "Case.progressMessage.creatingCaseDatabase=Creating case database...",
        "# {0} - exception message", "Case.exceptionMessage.couldNotCreateCaseDatabase=Failed to create case database:\n{0}",
        "Case.exceptionMessage.couldNotCreateMetadataFile=Failed to create case metadata file."
    })
    private void createCaseData(ProgressIndicator progressIndicator) throws CaseActionException {
        /*
         * Create the case directory, if it does not already exist.
         *
         * TODO (JIRA-2180): Always create the case directory as part of the
         * case creation process.
         */
        if (new File(metadata.getCaseDirectory()).exists() == false) {
            progressIndicator.progress(Bundle.Case_progressMessage_creatingCaseDirectory());
            Case.createCaseDirectory(metadata.getCaseDirectory(), metadata.getCaseType());
        }

        /*
         * Create the case database.
         */
        progressIndicator.progress(Bundle.Case_progressMessage_creatingCaseDatabase());
        try {
            if (CaseType.SINGLE_USER_CASE == metadata.getCaseType()) {
                /*
                 * For single-user cases, the case database is a SQLite database
                 * with a standard name, physically located in the root of the
                 * case directory.
                 */
                caseDb = SleuthkitCase.newCase(Paths.get(metadata.getCaseDirectory(), SINGLE_USER_CASE_DB_NAME).toString());
                metadata.setCaseDatabaseName(SINGLE_USER_CASE_DB_NAME);
            } else {
                /*
                 * For multi-user cases, the case database is a PostgreSQL
                 * database with a name derived from the case display name,
                 * physically located on a database server.
                 */
                caseDb = SleuthkitCase.newCase(metadata.getCaseDisplayName(), UserPreferences.getDatabaseConnectionInfo(), metadata.getCaseDirectory());
                metadata.setCaseDatabaseName(caseDb.getDatabaseName());
            }
        } catch (TskCoreException ex) {
            throw new CaseActionException(Bundle.Case_exceptionMessage_couldNotCreateCaseDatabase(ex.getLocalizedMessage()), ex);
        } catch (UserPreferencesException ex) {
            throw new CaseActionException(NbBundle.getMessage(Case.class, "Case.databaseConnectionInfo.error.msg"), ex);
        } catch (CaseMetadataException ex) {
            throw new CaseActionException(Bundle.Case_exceptionMessage_couldNotCreateMetadataFile(), ex);
        }
    }

    /**
     * Opens an existing case database.
     *
     * @param progressIndicator A progress indicator.
     *
     * @throws CaseActionException if there is a problem opening the case. The
     *                             exception will have a user-friendly message
     *                             and may be a wrapper for a lower-level
     *                             exception.
     */
    @Messages({
        "Case.progressMessage.openingCaseDatabase=Opening case database...",
        "Case.exceptionMessage.couldNotOpenCaseDatabase=Failed to open case database.",
        "Case.unsupportedSchemaVersionMessage=Unsupported DB schema version - see log for details",
        "Case.databaseConnectionInfo.error.msg=Error accessing database server connection info. See Tools, Options, Multi-User.",
        "Case.open.exception.multiUserCaseNotEnabled=Cannot open a multi-user case if multi-user cases are not enabled. "
        + "See Tools, Options, Multi-user."
    })
    private void openCaseData(ProgressIndicator progressIndicator) throws CaseActionException {
        try {
            progressIndicator.progress(Bundle.Case_progressMessage_openingCaseDatabase());
            String databaseName = metadata.getCaseDatabaseName();
            if (CaseType.SINGLE_USER_CASE == metadata.getCaseType()) {
                caseDb = SleuthkitCase.openCase(Paths.get(metadata.getCaseDirectory(), databaseName).toString());
            } else if (UserPreferences.getIsMultiUserModeEnabled()) {
                try {
                    caseDb = SleuthkitCase.openCase(databaseName, UserPreferences.getDatabaseConnectionInfo(), metadata.getCaseDirectory());
                } catch (UserPreferencesException ex) {
                    throw new CaseActionException(Case_databaseConnectionInfo_error_msg(), ex);
                }
            } else {
                throw new CaseActionException(Case_open_exception_multiUserCaseNotEnabled());
            }
        } catch (TskUnsupportedSchemaVersionException ex) {
            throw new CaseActionException(Bundle.Case_unsupportedSchemaVersionMessage(), ex);
        } catch (TskCoreException ex) {
            throw new CaseActionException(Bundle.Case_exceptionMessage_couldNotOpenCaseDatabase(), ex);
        }
    }

    /**
     * Completes the case opening tasks common to both new cases and existing
     * cases.
     *
     * @param progressIndicator A progress indicator.
     *
     * @throws CaseActionException
     */
    @Messages({
        "Case.progressMessage.switchingLogDirectory=Switching log directory...",
        "Case.progressMessage.clearingTempDirectory=Clearing case temp directory...",
        "Case.progressMessage.openingCaseLevelServices=Opening case-level services...",
        "Case.progressMessage.openingApplicationServiceResources=Opening application service case resources...",
        "Case.progressMessage.settingUpNetworkCommunications=Setting up network communications...",})
    private void openServices(ProgressIndicator progressIndicator) throws CaseActionException {
        /*
         * Switch to writing to the application logs in the logs subdirectory of
         * the case directory.
         */
        progressIndicator.progress(Bundle.Case_progressMessage_switchingLogDirectory());
        Logger.setLogDirectory(getLogDirectoryPath());
        if (Thread.currentThread().isInterrupted()) {
            throw new CaseActionCancelledException(Bundle.Case_exceptionMessage_cancelledByUser());
        }

        /*
         * Clear the temp subdirectory of the case directory.
         */
        progressIndicator.progress(Bundle.Case_progressMessage_clearingTempDirectory());
        Case.clearTempSubDir(this.getTempDirectory());
        if (Thread.currentThread().isInterrupted()) {
            throw new CaseActionCancelledException(Bundle.Case_exceptionMessage_cancelledByUser());
        }

        /*
         * Open the case-level services.
         */
        progressIndicator.progress(Bundle.Case_progressMessage_openingCaseLevelServices());
        this.caseServices = new Services(caseDb);
        if (Thread.currentThread().isInterrupted()) {
            throw new CaseActionCancelledException(Bundle.Case_exceptionMessage_cancelledByUser());
        }

        /*
         * Allow any registered application services to open any resources
         * specific to this case.
         */
        progressIndicator.progress(Bundle.Case_progressMessage_openingApplicationServiceResources());
        openAppServiceCaseResources();
        if (Thread.currentThread().isInterrupted()) {
            throw new CaseActionCancelledException(Bundle.Case_exceptionMessage_cancelledByUser());
        }

        /*
         * If this case is a multi-user case, set up for communication with
         * other nodes.
         */
        if (CaseType.MULTI_USER_CASE == metadata.getCaseType()) {
            progressIndicator.progress(Bundle.Case_progressMessage_settingUpNetworkCommunications());
            try {
                eventPublisher.openRemoteEventChannel(String.format(EVENT_CHANNEL_NAME, metadata.getCaseName()));
                if (Thread.currentThread().isInterrupted()) {
                    throw new CaseActionCancelledException(Bundle.Case_exceptionMessage_cancelledByUser());
                }
                collaborationMonitor = new CollaborationMonitor(metadata.getCaseName());
            } catch (AutopsyEventException | CollaborationMonitor.CollaborationMonitorException ex) {
                /*
                 * The collaboration monitor and event channel are not
                 * essential. Log an error and notify the user, but do not
                 * throw.
                 */
                logger.log(Level.SEVERE, "Failed to setup network communications", ex); //NON-NLS
                if (RuntimeProperties.runningWithGUI()) {
                    SwingUtilities.invokeLater(() -> MessageNotifyUtil.Notify.error(
                            NbBundle.getMessage(Case.class, "Case.CollaborationSetup.FailNotify.Title"),
                            NbBundle.getMessage(Case.class, "Case.CollaborationSetup.FailNotify.ErrMsg")));
                }
            }
        }
    }

    /**
     * Allows any registered application-level services to open resources
     * specific to this case.
     */
    @NbBundle.Messages({
        "# {0} - service name", "Case.serviceOpenCaseResourcesProgressIndicator.title={0} Opening Case Resources",
        "# {0} - service name", "Case.serviceOpenCaseResourcesProgressIndicator.cancellingMessage=Cancelling opening case resources by {0}...",
        "# {0} - service name", "Case.servicesException.notificationTitle={0} Error"
    })
    private void openAppServiceCaseResources() throws CaseActionException {
        /*
         * Each service gets its own independently cancellable/interruptible
         * task, running in a named thread managed by an executor service, with
         * its own progress indicator. This allows for cancellation of the
         * opening of case resources for individual services. It also makes it
         * possible to ensure that each service task completes before the next
         * one starts by awaiting termination of the executor service.
         */
        for (AutopsyService service : Lookup.getDefault().lookupAll(AutopsyService.class)) {
            /*
             * Create a progress indicator for the task and start the task. If
             * running with a GUI, the progress indicator will be a dialog box
             * with a Cancel button.
             */
            CancelButtonListener cancelButtonListener = null;
            ProgressIndicator progressIndicator;
            if (RuntimeProperties.runningWithGUI()) {
                cancelButtonListener = new CancelButtonListener(Bundle.Case_serviceOpenCaseResourcesProgressIndicator_cancellingMessage(service.getServiceName()));
                progressIndicator = new ModalDialogProgressIndicator(
                        mainFrame,
                        Bundle.Case_serviceOpenCaseResourcesProgressIndicator_title(service.getServiceName()),
                        new String[]{Bundle.Case_progressIndicatorCancelButton_label()},
                        Bundle.Case_progressIndicatorCancelButton_label(),
                        cancelButtonListener);
            } else {
                progressIndicator = new LoggingProgressIndicator();
            }
            progressIndicator.start(Bundle.Case_progressMessage_preparing());
            AutopsyService.CaseContext context = new AutopsyService.CaseContext(this, progressIndicator);
            String threadNameSuffix = service.getServiceName().replaceAll("[ ]", "-"); //NON-NLS
            threadNameSuffix = threadNameSuffix.toLowerCase();
            TaskThreadFactory threadFactory = new TaskThreadFactory(String.format(CASE_RESOURCES_THREAD_NAME, threadNameSuffix));
            ExecutorService executor = Executors.newSingleThreadExecutor(threadFactory);
            Future<Void> future = executor.submit(() -> {
                service.openCaseResources(context);
                return null;
            });
            if (null != cancelButtonListener) {
                cancelButtonListener.setCaseContext(context);
                cancelButtonListener.setCaseActionFuture(future);
            }

            /*
             * Wait for the task to either be completed or
             * cancelled/interrupted, or for the opening of the case to be
             * cancelled.
             */
            try {
                future.get();
            } catch (InterruptedException discarded) {
                /*
                 * The parent create/open case task has been cancelled.
                 */
                Case.logger.log(Level.WARNING, String.format("Opening of %s (%s) in %s cancelled during opening of case resources by %s", getDisplayName(), getName(), getCaseDirectory(), service.getServiceName()));
                future.cancel(true);
            } catch (CancellationException discarded) {
                /*
                 * The opening of case resources by the application service has
                 * been cancelled, so the executor service has thrown. Note that
                 * there is no guarantee the task itself has responded to the
                 * cancellation request yet.
                 */
                Case.logger.log(Level.WARNING, String.format("Opening of case resources by %s for %s (%s) in %s cancelled", service.getServiceName(), getDisplayName(), getName(), getCaseDirectory(), service.getServiceName()));
            } catch (ExecutionException ex) {
                /*
                 * An exception was thrown while executing the task. The
                 * case-specific application service resources are not
                 * essential. Log an error and notify the user if running the
                 * desktop GUI, but do not throw.
                 */
                Case.logger.log(Level.SEVERE, String.format("%s failed to open case resources for %s", service.getServiceName(), this.getDisplayName()), ex);
                if (RuntimeProperties.runningWithGUI()) {
                    SwingUtilities.invokeLater(() -> {
                        MessageNotifyUtil.Notify.error(Bundle.Case_servicesException_notificationTitle(service.getServiceName()), ex.getLocalizedMessage());
                    });
                }
            } finally {
                /*
                 * Shut down the executor service and wait for it to finish.
                 * This ensures that the task has finished. Without this, it
                 * would be possible to start the next task before the current
                 * task responded to a cancellation request.
                 */
                ThreadUtils.shutDownTaskExecutor(executor);
                progressIndicator.finish();
            }

            if (Thread.currentThread().isInterrupted()) {
                throw new CaseActionCancelledException(Bundle.Case_exceptionMessage_cancelledByUser());
            }
        }
    }

    /**
     * Closes the case.
     */
    private void close() throws CaseActionException {
        /*
         * Set up either a GUI progress indicator without a Cancel button or a
         * logging progress indicator.
         */
        ProgressIndicator progressIndicator;
        if (RuntimeProperties.runningWithGUI()) {
            progressIndicator = new ModalDialogProgressIndicator(
                    mainFrame,
                    Bundle.Case_progressIndicatorTitle_closingCase());
        } else {
            progressIndicator = new LoggingProgressIndicator();
        }
        progressIndicator.start(Bundle.Case_progressMessage_preparing());

        /*
         * Closing a case is always done in the same non-UI thread that
         * opened/created the case. If the case is a multi-user case, this
         * ensures that case directory lock that is held as long as the case is
         * open is released in the same thread in which it was acquired, as is
         * required by the coordination service.
         */
        Future<Void> future = caseLockingExecutor.submit(() -> {
            if (CaseType.SINGLE_USER_CASE == metadata.getCaseType()) {
                close(progressIndicator);
            } else {
                /*
                 * Acquire an exclusive case resources lock to ensure only one
                 * node at a time can create/open/upgrade/close the case
                 * resources.
                 */
                progressIndicator.progress(Bundle.Case_progressMessage_preparing());
                try (CoordinationService.Lock resourcesLock = acquireExclusiveCaseResourcesLock(metadata.getCaseDirectory())) {
                    assert (null != resourcesLock);
                    close(progressIndicator);
                } finally {
                    /*
                     * Always release the case directory lock that was acquired
                     * when the case was opened.
                     */
                    releaseSharedCaseDirLock(metadata.getCaseName());
                }
            }
            return null;
        });

        try {
            future.get();
        } catch (InterruptedException | CancellationException unused) {
            /*
             * The wait has been interrupted by interrupting the thread running
             * this method. Not allowing cancellation of case closing, so ignore
             * the interrupt. Likewsie, cancellation of the case closing task is
             * not supported.
             */
        } catch (ExecutionException ex) {
            throw new CaseActionException(Bundle.Case_exceptionMessage_execExceptionWrapperMessage(ex.getCause().getMessage()), ex);
        } finally {
            ThreadUtils.shutDownTaskExecutor(caseLockingExecutor);
            progressIndicator.finish();
        }
    }

    /**
     * Closes the case.
     *
     * @param progressIndicator A progress indicator.
     */
    @Messages({
        "Case.progressMessage.shuttingDownNetworkCommunications=Shutting down network communications...",
        "Case.progressMessage.closingApplicationServiceResources=Closing case-specific application service resources...",
        "Case.progressMessage.closingCaseLevelServices=Closing case-level services...",
        "Case.progressMessage.closingCaseDatabase=Closing case database..."
    })
    private void close(ProgressIndicator progressIndicator) {
        IngestManager.getInstance().cancelAllIngestJobs(IngestJob.CancellationReason.CASE_CLOSED);

        /*
         * Stop sending/receiving case events to and from other nodes if this is
         * a multi-user case.
         */
        if (CaseType.MULTI_USER_CASE == metadata.getCaseType()) {
            progressIndicator.progress(Bundle.Case_progressMessage_shuttingDownNetworkCommunications());
            if (null != collaborationMonitor) {
                collaborationMonitor.shutdown();
            }
            eventPublisher.closeRemoteEventChannel();
        }

        /*
         * Allow all registered application services providers to close
         * resources related to the case.
         */
        progressIndicator.progress(Bundle.Case_progressMessage_closingApplicationServiceResources());
        closeAppServiceCaseResources();

        /*
         * Close the case-level services.
         */
        if (null != caseServices) {
            progressIndicator.progress(Bundle.Case_progressMessage_closingCaseLevelServices());
            try {
                this.caseServices.close();
            } catch (IOException ex) {
                logger.log(Level.SEVERE, String.format("Error closing internal case services for %s at %s", this.getName(), this.getCaseDirectory()), ex);
            }
        }

        /*
         * Close the case database
         */
        if (null != caseDb) {
            progressIndicator.progress(Bundle.Case_progressMessage_closingCaseDatabase());
            caseDb.close();
        }

        /*
         * Switch the log directory.
         */
        progressIndicator.progress(Bundle.Case_progressMessage_switchingLogDirectory());
        Logger.setLogDirectory(PlatformUtil.getLogDirectory());
    }

    /**
     * Allows any registered application-level services to close any resources
     * specific to this case.
     */
    @Messages({
        "# {0} - serviceName", "Case.serviceCloseResourcesProgressIndicator.title={0} Closing Case Resources",
        "# {0} - service name", "# {1} - exception message", "Case.servicesException.serviceResourcesCloseError=Could not close case resources for {0} service: {1}"
    })
    private void closeAppServiceCaseResources() {
        /*
         * Each service gets its own independently cancellable task, and thus
         * its own task progress indicator.
         */
        for (AutopsyService service : Lookup.getDefault().lookupAll(AutopsyService.class)) {
            ProgressIndicator progressIndicator;
            if (RuntimeProperties.runningWithGUI()) {
                progressIndicator = new ModalDialogProgressIndicator(
                        mainFrame,
                        Bundle.Case_serviceCloseResourcesProgressIndicator_title(service.getServiceName()));
            } else {
                progressIndicator = new LoggingProgressIndicator();
            }
            progressIndicator.start(Bundle.Case_progressMessage_preparing());
            AutopsyService.CaseContext context = new AutopsyService.CaseContext(this, progressIndicator);
            String threadNameSuffix = service.getServiceName().replaceAll("[ ]", "-"); //NON-NLS
            threadNameSuffix = threadNameSuffix.toLowerCase();
            TaskThreadFactory threadFactory = new TaskThreadFactory(String.format(CASE_RESOURCES_THREAD_NAME, threadNameSuffix));
            ExecutorService executor = Executors.newSingleThreadExecutor(threadFactory);
            Future<Void> future = executor.submit(() -> {
                service.closeCaseResources(context);
                return null;
            });
            try {
                future.get();
            } catch (InterruptedException ex) {
                Case.logger.log(Level.SEVERE, String.format("Unexpected interrupt while waiting on %s service to close case resources", service.getServiceName()), ex);
            } catch (CancellationException ex) {
                Case.logger.log(Level.SEVERE, String.format("Unexpected cancellation while waiting on %s service to close case resources", service.getServiceName()), ex);
            } catch (ExecutionException ex) {
                Case.logger.log(Level.SEVERE, String.format("%s service failed to open case resources", service.getServiceName()), ex);
                if (RuntimeProperties.runningWithGUI()) {
                    SwingUtilities.invokeLater(() -> MessageNotifyUtil.Notify.error(
                            Bundle.Case_servicesException_notificationTitle(service.getServiceName()),
                            Bundle.Case_servicesException_serviceResourcesCloseError(service.getServiceName(), ex.getLocalizedMessage())));
                }
            } finally {
                ThreadUtils.shutDownTaskExecutor(executor);
                progressIndicator.finish();
            }
        }
    }

    /**
     * Acquires a shared case directory lock for the current case.
     *
     * @param caseDir The full path of the case directory.
     *
     * @throws CaseActionException with a user-friendly message if the lock
     *                             cannot be acquired.
     */
    @Messages({"Case.creationException.couldNotAcquireDirLock=Failed to get lock on case directory."})
    private void acquireSharedCaseDirLock(String caseDir) throws CaseActionException {
        try {
            caseDirLock = CoordinationService.getInstance().tryGetSharedLock(CategoryNode.CASES, caseDir, DIR_LOCK_TIMOUT_HOURS, TimeUnit.HOURS);
            if (null == caseDirLock) {
                throw new CaseActionException(Bundle.Case_creationException_couldNotAcquireDirLock());
            }
        } catch (InterruptedException | CoordinationServiceException ex) {
            throw new CaseActionException(Bundle.Case_creationException_couldNotAcquireDirLock(), ex);
        }
    }

    /**
     * Releases a shared case directory lock for the current case.
     *
     * @param caseDir The full path of the case directory.
     */
    private void releaseSharedCaseDirLock(String caseDir) {
        if (caseDirLock != null) {
            try {
                caseDirLock.release();
                caseDirLock = null;
            } catch (CoordinationService.CoordinationServiceException ex) {
                logger.log(Level.SEVERE, String.format("Failed to release shared case directory lock for %s", caseDir), ex);
            }
        }
    }

    /**
     * Gets the path to the specified subdirectory of the case directory,
     * creating it if it does not already exist.
     *
     * @return The absolute path to the specified subdirectory.
     */
    private String getOrCreateSubdirectory(String subDirectoryName) {
        File subDirectory = Paths.get(getOutputDirectory(), subDirectoryName).toFile();
        if (!subDirectory.exists()) {
            subDirectory.mkdirs();
        }
        return subDirectory.toString();

    }

    /**
     * A case operation Cancel button listener for use with a
     * ModalDialogProgressIndicator when running with a GUI.
     */
    @ThreadSafe
    private final static class CancelButtonListener implements ActionListener {

        private final String cancellationMessage;
        @GuardedBy("this")
        private boolean cancelRequested;
        @GuardedBy("this")
        private CaseContext caseContext;
        @GuardedBy("this")
        private Future<?> caseActionFuture;

        /**
         * Constructs a case operation Cancel button listener for use with a
         * ModalDialogProgressIndicator when running with a GUI.
         *
         * @param cancellationMessage The message to display in the
         *                            ModalDialogProgressIndicator when the
         *                            cancel button is pressed.
         */
        private CancelButtonListener(String cancellationMessage) {
            this.cancellationMessage = cancellationMessage;
        }

        /**
         * Sets a case context for this listener.
         *
         * @param caseContext A case context object.
         */
        private synchronized void setCaseContext(CaseContext caseContext) {
            this.caseContext = caseContext;
            /*
             * If the cancel button has already been pressed, pass the
             * cancellation on to the case context.
             */
            if (cancelRequested) {
                cancel();
            }
        }

        /**
         * Sets a Future object for a task associated with this listener.
         *
         * @param caseActionFuture A task Future object.
         */
        private synchronized void setCaseActionFuture(Future<?> caseActionFuture) {
            this.caseActionFuture = caseActionFuture;
            /*
             * If the cancel button has already been pressed, cancel the Future
             * of the task.
             */
            if (cancelRequested) {
                cancel();
            }
        }

        /**
         * The event handler for Cancel button pushes.
         *
         * @param event The button event, ignored, can be null.
         */
        @Override
        public synchronized void actionPerformed(ActionEvent event) {
            cancel();
        }

        /**
         * Handles a cancellation request.
         */
        private void cancel() {
            /*
             * At a minimum, set the cancellation requested flag of this
             * listener.
             */
            this.cancelRequested = true;
            if (null != this.caseContext) {
                /*
                 * Set the cancellation request flag and display the
                 * cancellation message in the progress indicator for the case
                 * context associated with this listener.
                 */
                if (RuntimeProperties.runningWithGUI()) {
                    ProgressIndicator progressIndicator = this.caseContext.getProgressIndicator();
                    if (progressIndicator instanceof ModalDialogProgressIndicator) {
                        ((ModalDialogProgressIndicator) progressIndicator).setCancelling(cancellationMessage);
                    }
                }
                this.caseContext.requestCancel();
            }
            if (null != this.caseActionFuture) {
                /*
                 * Cancel the Future of the task associated with this listener.
                 * Note that the task thread will be interrupted if the task is
                 * blocked.
                 */
                this.caseActionFuture.cancel(true);
            }
        }
    }

    /**
     * A thread factory that provides named threads.
     */
    private static class TaskThreadFactory implements ThreadFactory {

        private final String threadName;

        private TaskThreadFactory(String threadName) {
            this.threadName = threadName;
        }

        @Override
        public Thread newThread(Runnable task) {
            return new Thread(task, threadName);
        }

    }

    /**
     * Gets the application name.
     *
     * @return The application name.
     *
     * @deprecated
     */
    @Deprecated
    public static String getAppName() {
        return UserPreferences.getAppName();
    }

    /**
     * Creates a new, single-user Autopsy case.
     *
     * @param caseDir         The full path of the case directory. The directory
     *                        will be created if it doesn't already exist; if it
     *                        exists, it is ASSUMED it was created by calling
     *                        createCaseDirectory.
     * @param caseDisplayName The display name of case, which may be changed
     *                        later by the user.
     * @param caseNumber      The case number, can be the empty string.
     * @param examiner        The examiner to associate with the case, can be
     *                        the empty string.
     *
     * @throws CaseActionException if there is a problem creating the case. The
     *                             exception will have a user-friendly message
     *                             and may be a wrapper for a lower-level
     *                             exception.
     * @deprecated Use createAsCurrentCase instead.
     */
    @Deprecated
    public static void create(String caseDir, String caseDisplayName, String caseNumber, String examiner) throws CaseActionException {
        createAsCurrentCase(caseDir, caseDisplayName, caseNumber, examiner, CaseType.SINGLE_USER_CASE);
    }

    /**
     * Creates a new Autopsy case and makes it the current case.
     *
     * @param caseDir         The full path of the case directory. The directory
     *                        will be created if it doesn't already exist; if it
     *                        exists, it is ASSUMED it was created by calling
     *                        createCaseDirectory.
     * @param caseDisplayName The display name of case, which may be changed
     *                        later by the user.
     * @param caseNumber      The case number, can be the empty string.
     * @param examiner        The examiner to associate with the case, can be
     *                        the empty string.
     * @param caseType        The type of case (single-user or multi-user).
     *
     * @throws CaseActionException if there is a problem creating the case. The
     *                             exception will have a user-friendly message
     *                             and may be a wrapper for a lower-level
     *                             exception.
     * @deprecated Use createAsCurrentCase instead.
     */
    @Deprecated
    public static void create(String caseDir, String caseDisplayName, String caseNumber, String examiner, CaseType caseType) throws CaseActionException {
        createAsCurrentCase(caseDir, caseDisplayName, caseNumber, examiner, caseType);
    }

    /**
     * Opens an existing Autopsy case and makes it the current case.
     *
     * @param caseMetadataFilePath The path of the case metadata (.aut) file.
     *
     * @throws CaseActionException if there is a problem opening the case. The
     *                             exception will have a user-friendly message
     *                             and may be a wrapper for a lower-level
     *                             exception.
     * @deprecated Use openAsCurrentCase instead.
     */
    @Deprecated
    public static void open(String caseMetadataFilePath) throws CaseActionException {
        openAsCurrentCase(caseMetadataFilePath);
    }

    /**
     * Closes this Autopsy case.
     *
     * @throws CaseActionException if there is a problem closing the case. The
     *                             exception will have a user-friendly message
     *                             and may be a wrapper for a lower-level
     *                             exception.
     * @deprecated Use closeCurrentCase instead.
     */
    @Deprecated
    public void closeCase() throws CaseActionException {
        closeCurrentCase();
    }

    /**
     * Invokes the startup dialog window.
     *
     * @deprecated Use StartupWindowProvider.getInstance().open() instead.
     */
    @Deprecated
    public static void invokeStartupDialog() {
        StartupWindowProvider.getInstance().open();
    }

    /**
     * Converts a Java timezone id to a coded string with only alphanumeric
     * characters. Example: "America/New_York" is converted to "EST5EDT" by this
     * method.
     *
     * @param timeZoneId The time zone id.
     *
     * @return The converted time zone string.
     *
     * @deprecated Use
     * org.sleuthkit.autopsy.coreutils.TimeZoneUtils.convertToAlphaNumericFormat
     * instead.
     */
    @Deprecated
    public static String convertTimeZone(String timeZoneId) {
        return TimeZoneUtils.convertToAlphaNumericFormat(timeZoneId);
    }

    /**
     * Check if file exists and is a normal file.
     *
     * @param filePath The file path.
     *
     * @return True or false.
     *
     * @deprecated Use java.io.File.exists or java.io.File.isFile instead
     */
    @Deprecated
    public static boolean pathExists(String filePath) {
        return new File(filePath).isFile();
    }

    /**
     * Gets the Autopsy version.
     *
     * @return The Autopsy version.
     *
     * @deprecated Use org.sleuthkit.autopsy.coreutils.Version.getVersion
     * instead
     */
    @Deprecated
    public static String getAutopsyVersion() {
        return Version.getVersion();
    }

    /**
     * Check if case is currently open.
     *
     * @return True if a case is open.
     *
     * @deprecated Use isCaseOpen instead.
     */
    @Deprecated
    public static boolean existsCurrentCase() {
        return isCaseOpen();
    }

    /**
     * Get relative (with respect to case dir) module output directory path
     * where modules should save their permanent data. The directory is a
     * subdirectory of this case dir.
     *
     * @return relative path to the module output dir
     *
     * @deprecated Use getModuleOutputDirectoryRelativePath() instead
     */
    @Deprecated
    public static String getModulesOutputDirRelPath() {
        return "ModuleOutput"; //NON-NLS
    }

    /**
     * Gets a PropertyChangeSupport object. The PropertyChangeSupport object
     * returned is not used by instances of this class and does not have any
     * PropertyChangeListeners.
     *
     * @return A new PropertyChangeSupport object.
     *
     * @deprecated Do not use.
     */
    @Deprecated
    public static PropertyChangeSupport
            getPropertyChangeSupport() {
        return new PropertyChangeSupport(Case.class
        );
    }

    /**
     * Get module output directory path where modules should save their
     * permanent data.
     *
     * @return absolute path to the module output directory
     *
     * @deprecated Use getModuleDirectory() instead.
     */
    @Deprecated
    public String getModulesOutputDirAbsPath() {
        return getModuleDirectory();
    }

    /**
     * Adds an image to the current case after it has been added to the DB.
     * Sends out event and reopens windows if needed.
     *
     * @param imgPath  The path of the image file.
     * @param imgId    The ID of the image.
     * @param timeZone The time zone of the image.
     *
     * @return
     *
     * @throws org.sleuthkit.autopsy.casemodule.CaseActionException
     *
     * @deprecated As of release 4.0
     */
    @Deprecated
    public Image addImage(String imgPath, long imgId, String timeZone) throws CaseActionException {
        try {
            Image newDataSource = caseDb.getImageById(imgId);
            notifyDataSourceAdded(newDataSource, UUID.randomUUID());
            return newDataSource;
        } catch (TskCoreException ex) {
            throw new CaseActionException(NbBundle.getMessage(this.getClass(), "Case.addImg.exception.msg"), ex);
        }
    }

    /**
     * Gets the time zone(s) of the image data source(s) in this case.
     *
     * @return The set of time zones in use.
     *
     * @deprecated Use getTimeZones instead.
     */
    @Deprecated
    public Set<TimeZone> getTimeZone() {
        return getTimeZones();
    }

    /**
     * Deletes reports from the case.
     *
     * @param reports        Collection of Report to be deleted from the case.
     * @param deleteFromDisk No longer supported - ignored.
     *
     * @throws TskCoreException
     * @deprecated Use deleteReports(Collection<? extends Report> reports)
     * instead.
     */
    @Deprecated
    public void deleteReports(Collection<? extends Report> reports, boolean deleteFromDisk) throws TskCoreException {
        deleteReports(reports);
    }

}<|MERGE_RESOLUTION|>--- conflicted
+++ resolved
@@ -1564,20 +1564,11 @@
     public Report addReport(String localPath, String srcModuleName, String reportName, Content parent) throws TskCoreException {
         String normalizedLocalPath;
         try {
-<<<<<<< HEAD
             if (localPath.toLowerCase().contains("http:")) {
-		        normalizedLocalPath = localPath;
+		            normalizedLocalPath = localPath;
             } else {
                 normalizedLocalPath = Paths.get(localPath).normalize().toString();
             }
-=======
-            if (localPath.toLowerCase().startsWith("http")) {
-		normalizedLocalPath = localPath;
-            } else {
-                normalizedLocalPath = Paths.get(localPath).normalize().toString();
-            }
-
->>>>>>> bb1be887
         } catch (InvalidPathException ex) {
             String errorMsg = "Invalid local path provided: " + localPath; // NON-NLS
             throw new TskCoreException(errorMsg, ex);
