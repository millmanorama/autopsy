--- conflicted
+++ resolved
@@ -2068,34 +2068,10 @@
         if (getCaseType() == CaseType.MULTI_USER_CASE) {
             progressIndicator.progress(Bundle.Case_progressMessage_updatingCaseNodeData());
             try {
-<<<<<<< HEAD
-                CaseNodeData nodeData;
-                CoordinationService coordinationService = CoordinationService.getInstance();
-                byte[] nodeBytes = coordinationService.getNodeData(CategoryNode.CASES, metadata.getCaseDirectory());
-                if (nodeBytes != null && nodeBytes.length > 0) {
-                    /*
-                     * Update the last access date in the coordination service
-                     * node data for the case.
-                     */
-                    nodeData = new CaseNodeData(nodeBytes);
-                    nodeData.setLastAccessDate(new Date());
-                } else {
-                    /*
-                     * This is a "legacy" case with no data stored in its case
-                     * directory coordination service node yet, or the node is
-                     * empty due to some error, so create the coordination
-                     * service node data from the case metadata.
-                     */
-                    nodeData = new CaseNodeData(metadata);
-                }
-                coordinationService.setNodeData(CategoryNode.CASES, metadata.getCaseDirectory(), nodeData.toArray());
-            } catch (CoordinationServiceException | InterruptedException | ParseException | IOException ex) {
-=======
                 CaseNodeData nodeData = CaseNodeData.readCaseNodeData(metadata.getCaseDirectory());
                 nodeData.setLastAccessDate(new Date());
                 CaseNodeData.writeCaseNodeData(nodeData);
             } catch (CaseNodeDataException | InterruptedException ex) {
->>>>>>> 01966ad4
                 throw new CaseActionException(Bundle.Case_exceptionMessage_couldNotUpdateCaseNodeData(ex.getLocalizedMessage()), ex);
             }
         }
