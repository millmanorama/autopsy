/*
 * Autopsy Forensic Browser
 *
 * Copyright 2017-2019 Basis Technology Corp.
 * Contact: carrier <at> sleuthkit <dot> org
 *
 * Licensed under the Apache License, Version 2.0 (the "License");
 * you may not use this file except in compliance with the License.
 * You may obtain a copy of the License at
 *
 *     http://www.apache.org/licenses/LICENSE-2.0
 *
 * Unless required by applicable law or agreed to in writing, software
 * distributed under the License is distributed on an "AS IS" BASIS,
 * WITHOUT WARRANTIES OR CONDITIONS OF ANY KIND, either express or implied.
 * See the License for the specific language governing permissions and
 * limitations under the License.
 */
package org.sleuthkit.autopsy.casemodule.multiusercases;

import java.io.ByteArrayInputStream;
import java.io.ByteArrayOutputStream;
import java.io.DataInputStream;
import java.io.DataOutputStream;
import java.io.File;
import java.io.IOException;
import java.nio.file.Path;
import java.nio.file.Paths;
import java.text.ParseException;
import java.util.Date;
import java.util.logging.Level;
import org.sleuthkit.autopsy.casemodule.CaseMetadata;
import org.sleuthkit.autopsy.casemodule.CaseMetadata.CaseMetadataException;
import org.sleuthkit.autopsy.coordinationservice.CoordinationService;
import org.sleuthkit.autopsy.coordinationservice.CoordinationService.CoordinationServiceException;
import org.sleuthkit.autopsy.coreutils.Logger;

/**
 * Case data stored in a case directory coordination service node.
 */
public final class CaseNodeData {

    private static final int MAJOR_VERSION = 2;
    private static final int MINOR_VERSION = 0;
    private static final Logger logger = Logger.getLogger(CaseNodeData.class.getName());

    /*
     * Version 0 fields. Note that version 0 node data was only written to the
     * coordination service node if an auto ingest job error occurred.
     */
    private int version;
    private boolean errorsOccurred;

    /*
     * Version 1 fields.
     */
    private Path directory;
    private Date createDate;
    private Date lastAccessDate;
    private String name;
    private String displayName;
    private short deletedItemFlags;

    /*
     * Version 2 fields.
     */
    private int minorVersion;

    /**
     * Creates case node data from the metadata for a case and writes it to the
     * appropriate case directory coordination service node, which must already
     * exist.
     *
     * @param metadata The case metadata.
     *
     * @return The case node data that was written to the coordination service
     *         node.
     *
     * @throws CaseNodeDataException If there is an error creating or writing
     *                               the case node data.
     * @throws InterruptedException  If the current thread is interrupted while
     *                               waiting for the coordination service.
     */
    public static CaseNodeData createCaseNodeData(final CaseMetadata metadata) throws CaseNodeDataException, InterruptedException {
        try {
            final CaseNodeData nodeData = new CaseNodeData(metadata);
            CoordinationService.getInstance().setNodeData(CoordinationService.CategoryNode.CASES, nodeData.getDirectory().toString(), nodeData.toArray());
            return nodeData;

        } catch (ParseException | IOException | CoordinationServiceException ex) {
            throw new CaseNodeDataException(String.format("Error creating case node data for coordination service node with path %s", metadata.getCaseDirectory().toUpperCase()), ex); //NON-NLS
        }
    }

    /**
     * Reads case data from a case directory coordination service node. If the
     * data is missing, corrupted, or from an older version of the software, an
     * attempt is made to remedy the situation using the case metadata.
     *
     * @param nodePath The case directory coordination service node path.
     *
     * @return The case node data.
     *
     * @throws CaseNodeDataException If there is an error reading or writing the
     *                               case node data.
     * @throws InterruptedException  If the current thread is interrupted while
     *                               waiting for the coordination service.
     */
    public static CaseNodeData readCaseNodeData(String nodePath) throws CaseNodeDataException, InterruptedException {
        try {
            CaseNodeData nodeData;
            final byte[] nodeBytes = CoordinationService.getInstance().getNodeData(CoordinationService.CategoryNode.CASES, nodePath);
            if (nodeBytes != null && nodeBytes.length > 0) {
                try {
                    nodeData = new CaseNodeData(nodeBytes);
                } catch (IOException ex) {
                    /*
                     * The existing case node data is corrupted.
                     */
                    logger.log(Level.WARNING, String.format("Error reading node data for coordination service node with path %s, will attempt to replace it", nodePath.toUpperCase()), ex); //NON-NLS
                    final CaseMetadata metadata = getCaseMetadata(nodePath);
                    nodeData = createCaseNodeData(metadata);
                    logger.log(Level.INFO, String.format("Replaced corrupt node data for coordination service node with path %s", nodePath.toUpperCase())); //NON-NLS
                }
            } else {
<<<<<<< HEAD
                logger.log(Level.WARNING, String.format("Missing coordination service node data for %s, will attempt to create it", nodePath.toUpperCase())); //NON-NLS
                CaseMetadata metadata = getCaseMetadata(nodePath);
=======
                /*
                 * The case node data is missing. Version 0 node data was only
                 * written to the coordination service node if an auto ingest
                 * job error occurred.
                 */
                logger.log(Level.INFO, String.format("Missing node data for coordination service node with path %s, will attempt to create it", nodePath.toUpperCase())); //NON-NLS
                final CaseMetadata metadata = getCaseMetadata(nodePath);
>>>>>>> 9c22553b
                nodeData = createCaseNodeData(metadata);
                logger.log(Level.INFO, String.format("Created node data for coordination service node with path %s", nodePath.toUpperCase())); //NON-NLS
            }
            if (nodeData.getVersion() < CaseNodeData.MAJOR_VERSION) {
                nodeData = upgradeCaseNodeData(nodePath, nodeData);
            }
            return nodeData;

        } catch (CaseNodeDataException | CaseMetadataException | ParseException | IOException | CoordinationServiceException ex) {
            throw new CaseNodeDataException(String.format("Error reading/writing node data coordination service node with path %s", nodePath.toUpperCase()), ex); //NON-NLS
        }
    }

    /**
     * Writes case data to a case directory coordination service node. Obtain
     * the case data to be updated and written by calling createCaseNodeData()
     * or readCaseNodeData().
     *
     * @param nodeData The case node data.
     *
     * @throws CaseNodeDataException If there is an error writing the case node
     *                               data.
     * @throws InterruptedException  If the current thread is interrupted while
     *                               waiting for the coordination service.
     */
    public static void writeCaseNodeData(CaseNodeData nodeData) throws CaseNodeDataException, InterruptedException {
        try {
            CoordinationService.getInstance().setNodeData(CoordinationService.CategoryNode.CASES, nodeData.getDirectory().toString(), nodeData.toArray());

        } catch (IOException | CoordinationServiceException ex) {
            throw new CaseNodeDataException(String.format("Error writing node data coordination service node with path %s", nodeData.getDirectory().toString().toUpperCase()), ex); //NON-NLS
        }
    }

    /**
     * Upgrades older versions of node data to the current version and writes
     * the data back to the case directory coordination service node.
     *
     * @param nodePath    The case directory coordination service node path.
     * @param oldNodeData The outdated node data.
     *
     * @return The updated node data.
     *
     * @throws CaseNodeDataException If the case meta data file or case
     *                               directory do not exist.
     * @throws CaseMetadataException If the case metadata cannot be read.
     */
    private static CaseNodeData upgradeCaseNodeData(String nodePath, CaseNodeData oldNodeData) throws CaseNodeDataException, CaseMetadataException, ParseException, IOException, CoordinationServiceException, InterruptedException {
        final CaseMetadata metadata = getCaseMetadata(nodePath);
        CaseNodeData nodeData;
        if (oldNodeData.getVersion() == 0) {
            /*
             * Version 0 node data consisted of only the version number and the
             * errors occurred flag and was only written when an auto ingest job
             * error occurred. To upgrade from version 0, the version 1 fields
             * need to be set from the case metadata and the errors occurred
             * flag needs to be carried forward. Note that the last accessed
             * date gets advanced to now, since it is otherwise unknown.
             */
            nodeData = new CaseNodeData(metadata);
            nodeData.setErrorsOccurred(oldNodeData.getErrorsOccurred());

        } else if (oldNodeData.getVersion() == 1) {
            /*
             * Version 1 node data did not have a minor version number field.
             */
            oldNodeData.setMinorVersion(MINOR_VERSION);
            nodeData = oldNodeData;

        } else {
            nodeData = oldNodeData;

        }
        writeCaseNodeData(nodeData);
        return nodeData;
    }

    /**
     * Gets the metadata for a case.
     *
     * @param nodePath The case directory coordination service node path for the
     *                 case.
     *
     * @return The case metadata.
     *
     * @throws CaseNodeDataException If the case metadata file or the case
     *                               directory does not exist.
     * @throws CaseMetadataException If the case metadata cannot be read.
     */
    private static CaseMetadata getCaseMetadata(String nodePath) throws CaseNodeDataException, CaseMetadataException {
        final Path caseDirectoryPath = Paths.get(nodePath);
        final File caseDirectory = caseDirectoryPath.toFile();
        if (!caseDirectory.exists()) {
            throw new CaseNodeDataException("Case directory does not exist"); // NON-NLS
        }
        final Path metadataFilePath = CaseMetadata.getCaseMetadataFilePath(caseDirectoryPath);
        if (metadataFilePath == null) {
            throw new CaseNodeDataException("Case meta data file does not exist"); // NON-NLS            
        }
        return new CaseMetadata(metadataFilePath);
    }

    /**
     * Uses case metadata to construct the case data to store in a case
     * directory coordination service node.
     *
     * @param metadata The case meta data.
     *
     * @throws ParseException If there is an error parsing dates from string
     *                        representations of dates in the meta data.
     */
    private CaseNodeData(CaseMetadata metadata) throws ParseException {
        this.version = MAJOR_VERSION;
        this.errorsOccurred = false;
        this.directory = Paths.get(metadata.getCaseDirectory());
        this.createDate = CaseMetadata.getDateFormat().parse(metadata.getCreatedDate());
        this.lastAccessDate = new Date();
        this.name = metadata.getCaseName();
        this.displayName = metadata.getCaseDisplayName();
        this.deletedItemFlags = 0;
        this.minorVersion = MINOR_VERSION;
    }

    /**
     * Uses the raw bytes from a case directory coordination service node to
     * construct a case node data object.
     *
     * @param nodeData The raw bytes received from the coordination service.
     *
     * @throws IOException If there is an error reading the node data.
     */
    private CaseNodeData(byte[] nodeData) throws IOException {
        if (nodeData == null || nodeData.length == 0) {
            throw new IOException(null == nodeData ? "Null node data byte array" : "Zero-length node data byte array");
        }
        try (ByteArrayInputStream byteStream = new ByteArrayInputStream(nodeData); DataInputStream inputStream = new DataInputStream(byteStream)) {
            this.version = inputStream.readInt();
            if (this.version == 1) {
                this.errorsOccurred = inputStream.readBoolean();
            } else {
                byte errorsOccurredByte = inputStream.readByte();
                this.errorsOccurred = (errorsOccurredByte < 0);
            }
            if (this.version > 0) {
                this.directory = Paths.get(inputStream.readUTF());
                this.createDate = new Date(inputStream.readLong());
                this.lastAccessDate = new Date(inputStream.readLong());
                this.name = inputStream.readUTF();
                this.displayName = inputStream.readUTF();
                this.deletedItemFlags = inputStream.readShort();
            }
            if (this.version > 1) {
                this.minorVersion = inputStream.readInt();
            }
        }
    }

    /**
     * Gets the version number of this node data.
     *
     * @return The version number.
     */
    private int getVersion() {
        return this.version;
    }

    /**
     * Sets the minor version number of this node data.
     *
     * @param version The version number.
     */
    private void setMinorVersion(int minorVersion) {
        this.minorVersion = minorVersion;
    }

    /**
     * Gets whether or not any errors occurred during the processing of any auto
     * ingest job for the case.
     *
     * @return True or false.
     */
    public boolean getErrorsOccurred() {
        return this.errorsOccurred;
    }

    /**
     * Sets whether or not any errors occurred during the processing of any auto
     * ingest job for the case.
     *
     * @param errorsOccurred True or false.
     */
    public void setErrorsOccurred(boolean errorsOccurred) {
        this.errorsOccurred = errorsOccurred;
    }

    /**
     * Gets the path of the case directory.
     *
     * @return The case directory path.
     */
    public Path getDirectory() {
        return this.directory;
    }

    /**
     * Gets the date the case was created.
     *
     * @return The create date.
     */
    public Date getCreateDate() {
        return new Date(this.createDate.getTime());
    }

    /**
     * Gets the date the case was last accessed.
     *
     * @return The last access date.
     */
    public Date getLastAccessDate() {
        return new Date(this.lastAccessDate.getTime());
    }

    /**
     * Sets the date the case was last accessed.
     *
     * @param lastAccessDate The last access date.
     */
    public void setLastAccessDate(Date lastAccessDate) {
        this.lastAccessDate = new Date(lastAccessDate.getTime());
    }

    /**
     * Gets the unique and immutable name of the case.
     *
     * @return The case name.
     */
    public String getName() {
        return this.name;
    }

    /**
     * Gets the display name of the case.
     *
     * @return The case display name.
     */
    public String getDisplayName() {
        return this.displayName;
    }

    /**
     * Sets the display name of the case.
     *
     * @param displayName The case display name.
     */
    public void setDisplayName(String displayName) {
        this.displayName = displayName;
    }

    /**
     * Checks whether a given deleted item flag is set for the case.
     *
     * @param flag The flag to check.
     *
     * @return True or false.
     */
    public boolean isDeletedFlagSet(DeletedFlags flag) {
        return (this.deletedItemFlags & flag.getValue()) == flag.getValue();
    }

    /**
     * Sets a given deleted item flag.
     *
     * @param flag The flag to set.
     */
    public void setDeletedFlag(DeletedFlags flag) {
        this.deletedItemFlags |= flag.getValue();
    }

    /**
     * Gets the node data as a byte array that can be sent to the coordination
     * service.
     *
     * @return The node data as a byte array.
     *
     * @throws IOException If there is an error writing the node data to the
     *                     array.
     */
    private byte[] toArray() throws IOException {
        try (ByteArrayOutputStream byteStream = new ByteArrayOutputStream(); DataOutputStream outputStream = new DataOutputStream(byteStream)) {
            outputStream.writeInt(this.version);
            outputStream.writeByte((byte) (this.errorsOccurred ? 0x80 : 0));
            outputStream.writeUTF(this.directory.toString());
            outputStream.writeLong(this.createDate.getTime());
            outputStream.writeLong(this.lastAccessDate.getTime());
            outputStream.writeUTF(this.name);
            outputStream.writeUTF(this.displayName);
            outputStream.writeShort(this.deletedItemFlags);
            outputStream.writeInt(this.minorVersion);
            outputStream.flush();
            byteStream.flush();
            return byteStream.toByteArray();
        }
    }

    /**
     * Flags for the various components of a case that can be deleted.
     */
    public enum DeletedFlags {

        TEXT_INDEX(1),
        CASE_DB(2),
        CASE_DIR(4),
        DATA_SOURCES(8),
        MANIFEST_FILE_NODES(16);

        private final short value;

        /**
         * Constructs a flag for a case component that can be deleted.
         *
         * @param value
         */
        private DeletedFlags(int value) {
            this.value = (short) value;
        }

        /**
         * Gets the value of the flag.
         *
         * @return The value as a short.
         */
        private short getValue() {
            return value;
        }

    }

    /**
     * Exception thrown when there is an error reading or writing case node
     * data.
     */
    public static final class CaseNodeDataException extends Exception {

        private static final long serialVersionUID = 1L;

        /**
         * Constructs an exception to throw when there is an error reading or
         * writing case node data.
         *
         * @param message The exception message.
         */
        private CaseNodeDataException(String message) {
            super(message);
        }

        /**
         * Constructs an exception to throw when there is an error reading or
         * writing case node data.
         *
         * @param message The exception message.
         * @param cause   The cause of the exception.
         */
        private CaseNodeDataException(String message, Throwable cause) {
            super(message, cause);
        }
    }

}<|MERGE_RESOLUTION|>--- conflicted
+++ resolved
@@ -123,10 +123,6 @@
                     logger.log(Level.INFO, String.format("Replaced corrupt node data for coordination service node with path %s", nodePath.toUpperCase())); //NON-NLS
                 }
             } else {
-<<<<<<< HEAD
-                logger.log(Level.WARNING, String.format("Missing coordination service node data for %s, will attempt to create it", nodePath.toUpperCase())); //NON-NLS
-                CaseMetadata metadata = getCaseMetadata(nodePath);
-=======
                 /*
                  * The case node data is missing. Version 0 node data was only
                  * written to the coordination service node if an auto ingest
@@ -134,7 +130,6 @@
                  */
                 logger.log(Level.INFO, String.format("Missing node data for coordination service node with path %s, will attempt to create it", nodePath.toUpperCase())); //NON-NLS
                 final CaseMetadata metadata = getCaseMetadata(nodePath);
->>>>>>> 9c22553b
                 nodeData = createCaseNodeData(metadata);
                 logger.log(Level.INFO, String.format("Created node data for coordination service node with path %s", nodePath.toUpperCase())); //NON-NLS
             }
