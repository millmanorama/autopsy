/*
 * Autopsy Forensic Browser
 *
 * Copyright 2018 Basis Technology Corp.
 * Contact: carrier <at> sleuthkit <dot> org
 *
 * Licensed under the Apache License, Version 2.0 (the "License");
 * you may not use this file except in compliance with the License.
 * You may obtain a copy of the License at
 *
 *     http://www.apache.org/licenses/LICENSE-2.0
 *
 * Unless required by applicable law or agreed to in writing, software
 * distributed under the License is distributed on an "AS IS" BASIS,
 * WITHOUT WARRANTIES OR CONDITIONS OF ANY KIND, either express or implied.
 * See the License for the specific language governing permissions and
 * limitations under the License.
 */
package org.sleuthkit.autopsy.centralrepository;

import java.awt.event.ActionEvent;
import java.util.logging.Level;
import javax.swing.AbstractAction;
import org.openide.DialogDisplayer;
import org.openide.NotifyDescriptor;
import org.openide.util.NbBundle.Messages;
<<<<<<< HEAD
import org.sleuthkit.autopsy.casemodule.Case;
import org.sleuthkit.autopsy.casemodule.NoCurrentCaseException;
import org.sleuthkit.autopsy.centralrepository.datamodel.CorrelationAttribute;
=======
import org.sleuthkit.autopsy.centralrepository.datamodel.CorrelationAttributeInstance;
>>>>>>> 8dcb97dc
import org.sleuthkit.autopsy.centralrepository.datamodel.EamArtifactUtil;
import org.sleuthkit.autopsy.centralrepository.datamodel.EamDb;
import org.sleuthkit.autopsy.centralrepository.datamodel.EamDbException;
import org.sleuthkit.autopsy.coreutils.Logger;
import org.sleuthkit.datamodel.AbstractFile;

/**
 * An AbstractAction to manage adding and modifying a Central Repository file
 * instance comment.
 */
@Messages({"AddEditCentralRepoCommentAction.menuItemText.addEditCentralRepoComment=Add/Edit Central Repository Comment"})
public final class AddEditCentralRepoCommentAction extends AbstractAction {

    private static final Logger logger = Logger.getLogger(AddEditCentralRepoCommentAction.class.getName());
    private static final long serialVersionUID = 1L;

    private boolean addToDatabase;
    private CorrelationAttributeInstance correlationAttributeInstance;
    private String comment;
<<<<<<< HEAD
    private final Long fileId;
=======

    /**
     * Constructor to create an instance given a CorrelationAttribute.
     *
     * @param correlationAttribute The correlation attribute to modify.
     */
    public AddEditCentralRepoCommentAction(CorrelationAttributeInstance correlationAttribute) {
        super(Bundle.AddEditCentralRepoCommentAction_menuItemText_addEditCentralRepoComment());
        this.correlationAttributeInstance = correlationAttribute;
    }
>>>>>>> 8dcb97dc

    /**
     * Constructor to create an instance given an AbstractFile.
     *
     * @param file The file from which a correlation attribute to modify is
     *             derived.
     *
     */
    public AddEditCentralRepoCommentAction(AbstractFile file) {
        super(Bundle.AddEditCentralRepoCommentAction_menuItemText_addEditCentralRepoComment());
<<<<<<< HEAD
        correlationAttribute = EamArtifactUtil.getCorrelationAttributeFromContent(file);
        fileId = file.getId();
        if (correlationAttribute == null) {
=======
        correlationAttributeInstance = EamArtifactUtil.getInstanceFromContent(file);
        if (correlationAttributeInstance == null) {
>>>>>>> 8dcb97dc
            addToDatabase = true;
            correlationAttributeInstance = EamArtifactUtil.makeInstanceFromContent(file);
        }

    }

    /**
     * Create a Add/Edit dialog for the correlation attribute file instance
     * comment. The comment will be updated in the database if the file instance
     * exists there, or a new file instance will be added to the database with
     * the comment attached otherwise.
     *
     * The current comment for this instance is saved in case it is needed to
     * update the display. If the comment was not changed either due to the
     * action being canceled or the occurrence of an error, the comment will be
     * null.
     */
    @Override
    public void actionPerformed(ActionEvent event) {
        CentralRepoCommentDialog centralRepoCommentDialog = new CentralRepoCommentDialog(correlationAttributeInstance);
        centralRepoCommentDialog.display();

        comment = null;

        if (centralRepoCommentDialog.isCommentUpdated()) {
            EamDb dbManager;

            try {
                dbManager = EamDb.getInstance();

                if (addToDatabase) {
                    dbManager.addArtifactInstance(correlationAttributeInstance);
                } else {
                    dbManager.updateAttributeInstanceComment(correlationAttributeInstance);
                }

                comment = centralRepoCommentDialog.getComment();
                try {
                    Case.getCurrentCaseThrows().notifyCentralRepoCommentChanged(fileId, comment);
                } catch (NoCurrentCaseException ex) {
                    logger.log(Level.WARNING, "Case not open after changing central repository comment", ex);
                }
            } catch (EamDbException ex) {
                logger.log(Level.SEVERE, "Error adding comment", ex);
                NotifyDescriptor notifyDescriptor = new NotifyDescriptor.Message(
                        "An error occurred while trying to save the comment to the central repository.",
                        NotifyDescriptor.ERROR_MESSAGE);
                DialogDisplayer.getDefault().notify(notifyDescriptor);
            }
        }
    }

    /**
     * Retrieve the comment that was last saved. If a comment update was
     * canceled or an error occurred while attempting to save the comment, the
     * comment will be null.
     *
     * @return The comment.
     */
    public String getComment() {
        return comment;
    }

    /**
     * Retrieve the associated correlation attribute.
     *
     * @return The correlation attribute.
     */
    public CorrelationAttributeInstance getCorrelationAttribute() {
        return correlationAttributeInstance;
    }
}<|MERGE_RESOLUTION|>--- conflicted
+++ resolved
@@ -24,13 +24,9 @@
 import org.openide.DialogDisplayer;
 import org.openide.NotifyDescriptor;
 import org.openide.util.NbBundle.Messages;
-<<<<<<< HEAD
 import org.sleuthkit.autopsy.casemodule.Case;
 import org.sleuthkit.autopsy.casemodule.NoCurrentCaseException;
-import org.sleuthkit.autopsy.centralrepository.datamodel.CorrelationAttribute;
-=======
 import org.sleuthkit.autopsy.centralrepository.datamodel.CorrelationAttributeInstance;
->>>>>>> 8dcb97dc
 import org.sleuthkit.autopsy.centralrepository.datamodel.EamArtifactUtil;
 import org.sleuthkit.autopsy.centralrepository.datamodel.EamDb;
 import org.sleuthkit.autopsy.centralrepository.datamodel.EamDbException;
@@ -41,6 +37,8 @@
  * An AbstractAction to manage adding and modifying a Central Repository file
  * instance comment.
  */
+
+
 @Messages({"AddEditCentralRepoCommentAction.menuItemText.addEditCentralRepoComment=Add/Edit Central Repository Comment"})
 public final class AddEditCentralRepoCommentAction extends AbstractAction {
 
@@ -50,20 +48,7 @@
     private boolean addToDatabase;
     private CorrelationAttributeInstance correlationAttributeInstance;
     private String comment;
-<<<<<<< HEAD
     private final Long fileId;
-=======
-
-    /**
-     * Constructor to create an instance given a CorrelationAttribute.
-     *
-     * @param correlationAttribute The correlation attribute to modify.
-     */
-    public AddEditCentralRepoCommentAction(CorrelationAttributeInstance correlationAttribute) {
-        super(Bundle.AddEditCentralRepoCommentAction_menuItemText_addEditCentralRepoComment());
-        this.correlationAttributeInstance = correlationAttribute;
-    }
->>>>>>> 8dcb97dc
 
     /**
      * Constructor to create an instance given an AbstractFile.
@@ -74,14 +59,9 @@
      */
     public AddEditCentralRepoCommentAction(AbstractFile file) {
         super(Bundle.AddEditCentralRepoCommentAction_menuItemText_addEditCentralRepoComment());
-<<<<<<< HEAD
-        correlationAttribute = EamArtifactUtil.getCorrelationAttributeFromContent(file);
         fileId = file.getId();
-        if (correlationAttribute == null) {
-=======
         correlationAttributeInstance = EamArtifactUtil.getInstanceFromContent(file);
         if (correlationAttributeInstance == null) {
->>>>>>> 8dcb97dc
             addToDatabase = true;
             correlationAttributeInstance = EamArtifactUtil.makeInstanceFromContent(file);
         }
