--- conflicted
+++ resolved
@@ -24,12 +24,9 @@
 import org.openide.DialogDisplayer;
 import org.openide.NotifyDescriptor;
 import org.openide.util.NbBundle.Messages;
-<<<<<<< HEAD
 import org.sleuthkit.autopsy.centralrepository.datamodel.CorrelationAttributeNormalizationException;
 import org.sleuthkit.autopsy.centralrepository.datamodel.CorrelationAttribute;
-=======
 import org.sleuthkit.autopsy.centralrepository.datamodel.CorrelationAttributeInstance;
->>>>>>> 8dcb97dc
 import org.sleuthkit.autopsy.centralrepository.datamodel.EamArtifactUtil;
 import org.sleuthkit.autopsy.centralrepository.datamodel.EamDb;
 import org.sleuthkit.autopsy.centralrepository.datamodel.EamDbException;
@@ -68,18 +65,8 @@
      */
     public AddEditCentralRepoCommentAction(AbstractFile file) {
         super(Bundle.AddEditCentralRepoCommentAction_menuItemText_addEditCentralRepoComment());
-<<<<<<< HEAD
-        try {
-            correlationAttribute = EamArtifactUtil.getCorrelationAttributeFromContent(file);
-        } catch (EamDbException | CorrelationAttributeNormalizationException ex) {
-            correlationAttribute = null;
-            LOGGER.log(Level.SEVERE, "Possible problem creating CorrelationAttribute from content: " + file.getMd5Hash(), ex);
-        }
-        if (correlationAttribute == null) {
-=======
         correlationAttributeInstance = EamArtifactUtil.getInstanceFromContent(file);
         if (correlationAttributeInstance == null) {
->>>>>>> 8dcb97dc
             addToDatabase = true;
             correlationAttributeInstance = EamArtifactUtil.makeInstanceFromContent(file);
         }
