--- conflicted
+++ resolved
@@ -19,11 +19,8 @@
 package org.sleuthkit.autopsy.centralrepository.contentviewer;
 
 import org.sleuthkit.autopsy.casemodule.Case;
-<<<<<<< HEAD
 import org.sleuthkit.autopsy.centralrepository.datamodel.CorrelationAttributeNormalizationException;
 import org.sleuthkit.autopsy.centralrepository.datamodel.CorrelationAttribute;
-=======
->>>>>>> 8dcb97dc
 import org.sleuthkit.autopsy.centralrepository.datamodel.CorrelationAttributeInstance;
 import org.sleuthkit.autopsy.centralrepository.datamodel.EamDbException;
 import org.sleuthkit.datamodel.AbstractFile;
@@ -134,11 +131,7 @@
      * Should only be called if isCentralRepoNode() is true.
      * @return the newly created CorrelationAttribute
      */
-<<<<<<< HEAD
-    CorrelationAttribute createCorrelationAttribute() throws EamDbException, CorrelationAttributeNormalizationException {
-=======
     CorrelationAttributeInstance getCorrelationAttribute() throws EamDbException {
->>>>>>> 8dcb97dc
         if (! isCentralRepoNode() ) { 
             throw new EamDbException("Can not create CorrelationAttribute for non central repo node");
         }
