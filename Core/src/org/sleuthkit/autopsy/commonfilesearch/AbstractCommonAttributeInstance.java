/*
 * 
 * Autopsy Forensic Browser
 * 
 * Copyright 2018 Basis Technology Corp.
 * Contact: carrier <at> sleuthkit <dot> org
 * 
 * Licensed under the Apache License, Version 2.0 (the "License");
 * you may not use this file except in compliance with the License.
 * You may obtain a copy of the License at
 * 
 *     http://www.apache.org/licenses/LICENSE-2.0
 * 
 * Unless required by applicable law or agreed to in writing, software
 * distributed under the License is distributed on an "AS IS" BASIS,
 * WITHOUT WARRANTIES OR CONDITIONS OF ANY KIND, either express or implied.
 * See the License for the specific language governing permissions and
 * limitations under the License.
 */
package org.sleuthkit.autopsy.commonfilesearch;

<<<<<<< HEAD
import org.sleuthkit.autopsy.centralrepository.datamodel.CorrelationAttribute;
=======
import java.util.HashMap;
import java.util.Map;
>>>>>>> 9163256c
import org.sleuthkit.autopsy.centralrepository.datamodel.CorrelationAttributeInstance;
import org.sleuthkit.autopsy.datamodel.DisplayableItemNode;
import org.sleuthkit.datamodel.AbstractFile;
import org.sleuthkit.datamodel.TskCoreException;

/**
 * Represents an instance in either the CaseDB or CR that had a common match.
 * Different implementations know how to get the instance details from either
 * CaseDB or CR.
 *
 * Defines leaf-type nodes used in the Common Files Search results tree. Leaf
 * nodes, may describe common attributes which exist in the current case DB or
 * in the Central Repo. When a reference to the AbstractFile is lacking (such as
 * in the case that a common attribute is found in the Central Repo) not all
 * features of the Content Viewer, and context menu can be supported. Thus,
 * multiple types of leaf nodes are required to represent Common Attribute
 * Instance nodes.
 */
public abstract class AbstractCommonAttributeInstance {

    private final Long abstractFileObjectId;
    private final String caseName;
    private final String dataSource;

    /**
     * Create a leaf node for attributes found in files in the current case db.
     *
     * @param abstractFileReference file from which the common attribute was
     * found
     * @param cachedFiles storage for abstract files which have been used
     * already so we can avoid extra roundtrips to the case db
     * @param dataSource datasource where this attribute appears
     * @param caseName case where this attribute appears
     */
    AbstractCommonAttributeInstance(Long abstractFileReference, String dataSource, String caseName) {
        this.abstractFileObjectId = abstractFileReference;
        this.caseName = caseName;
        this.dataSource = dataSource;
    }

    /**
     * Create a leaf node for attributes found in the central repo and not
     * available in the current data case.
     *
     * @param cachedFiles storage for abstract files which have been used
     * already so we can avoid extra roundtrips to the case db
     */
    AbstractCommonAttributeInstance() {
        this.abstractFileObjectId = -1L;
<<<<<<< HEAD
=======
        this.cachedFiles = new HashMap<>();
>>>>>>> 9163256c
        this.caseName = "";
        this.dataSource = "";
    }

    /**
     * Get an AbstractFile for this instance if it can be retrieved from the
     * CaseDB.
     *
     * @return AbstractFile corresponding to this common attribute or null if it
     * cannot be found (for example, in the event that this is a central repo file)
     */
    abstract AbstractFile getAbstractFile();

    /**
     * Create a list of leaf nodes, to be used to display a row in the tree
     * table
     *
     * @return leaf nodes for tree
     */
    abstract DisplayableItemNode[] generateNodes();

    /**
     * The name of the case where this common attribute is found.
     *
     * @return case name
     */
    String getCaseName() {
        return this.caseName;
    }

    /**
     * Get string name of the data source where this common attribute appears.
     *
     * @return data source name
     */
    public String getDataSource() {

        /**
         * Even though we could get this from the CR record or the AbstractFile,
         * we want to avoid getting it from the AbstractFile because it would be
         * an extra database roundtrip.
         */
        return this.dataSource;
    }

    /**
     * ObjectId of the AbstractFile that is equivalent to the file from which
     * this common attribute instance
     *
     * @return the abstractFileObjectId
     */
    public Long getAbstractFileObjectId() {
        return abstractFileObjectId;
    }

    /**
     * Use this to create an AbstractCommonAttributeInstanceNode of the
     * appropriate type. In any case, we'll get something which extends
     * DisplayableItemNode which can be used to populate the tree.
     *
     * If the common attribute in question could be derived from an AbstractFile
     * in the present SleuthkitCase, we can use an
     * IntraCaseCommonAttributeInstanceNode which enables extended functionality
     * in the context menu and in the content viewer.
     *
     * Otherwise, we will get an InterCaseCommonAttributeInstanceNode which
     * supports only baseline functionality.
     *
     * @param attributeInstance common file attribute instance form the central
     * repo
     * @param abstractFile an AbstractFile from which the attribute instance was
     * found - applies to CaseDbCommonAttributeInstance only
     * @param currentCaseName
     * @return the appropriate leaf node for the results tree
     * @throws TskCoreException
     */
    static DisplayableItemNode createNode(CorrelationAttribute attribute, AbstractFile abstractFile, String currentCaseName) throws TskCoreException {

        DisplayableItemNode leafNode;
        CorrelationAttributeInstance attributeInstance = attribute.getInstances().get(0);

        if (abstractFile == null) {
            leafNode = new CentralRepoCommonAttributeInstanceNode(attributeInstance);
        } else {
            final String abstractFileDataSourceName = abstractFile.getDataSource().getName();
            leafNode = new CaseDBCommonAttributeInstanceNode(abstractFile, currentCaseName, abstractFileDataSourceName);
        }

        return leafNode;
    }
}<|MERGE_RESOLUTION|>--- conflicted
+++ resolved
@@ -19,12 +19,9 @@
  */
 package org.sleuthkit.autopsy.commonfilesearch;
 
-<<<<<<< HEAD
 import org.sleuthkit.autopsy.centralrepository.datamodel.CorrelationAttribute;
-=======
 import java.util.HashMap;
 import java.util.Map;
->>>>>>> 9163256c
 import org.sleuthkit.autopsy.centralrepository.datamodel.CorrelationAttributeInstance;
 import org.sleuthkit.autopsy.datamodel.DisplayableItemNode;
 import org.sleuthkit.datamodel.AbstractFile;
@@ -74,10 +71,7 @@
      */
     AbstractCommonAttributeInstance() {
         this.abstractFileObjectId = -1L;
-<<<<<<< HEAD
-=======
         this.cachedFiles = new HashMap<>();
->>>>>>> 9163256c
         this.caseName = "";
         this.dataSource = "";
     }
