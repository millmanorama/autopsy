--- conflicted
+++ resolved
@@ -30,11 +30,7 @@
 import java.lang.reflect.InvocationTargetException;
 import java.util.ArrayList;
 import java.util.Comparator;
-<<<<<<< HEAD
 import java.util.HashMap;
-import java.util.LinkedHashSet;
-=======
->>>>>>> cef1b108
 import java.util.List;
 import java.util.Map;
 import java.util.TreeMap;
@@ -164,7 +160,6 @@
      * @param n Node to expand
      */
     @Override
-
     public void expandNode(Node n) {
         super.expandNode(n);
 
@@ -237,28 +232,23 @@
             } else {
                 Node emptyNode = new AbstractNode(Children.LEAF);
                 em.setRootContext(emptyNode); // make empty node
-<<<<<<< HEAD
-                outlineView.getOutline().setAutoResizeMode(JTable.AUTO_RESIZE_ALL_COLUMNS);
+                outline.setAutoResizeMode(JTable.AUTO_RESIZE_ALL_COLUMNS);
 
                 /*
                  * Since we are modifying the columns, we don't want to listen
                  * to added/removed events as un-hide/hide.
                  */
                 tableListener.listenToVisibilityChanges(false);
-=======
-                outline.setAutoResizeMode(JTable.AUTO_RESIZE_ALL_COLUMNS);
->>>>>>> cef1b108
                 outlineView.setPropertyColumns(); // set the empty property header
             }
         } finally {
-
             this.setCursor(null);
         }
     }
 
     /**
      * Create Column Headers based on the Content represented by the Nodes in
-     * the table.
+     * the table.  Load persisted column order, sorting and visibility.
      */
     private void setupTable() {
         /*
@@ -293,7 +283,7 @@
 
         assignColumns(props); // assign columns to match the properties
         setColumnWidths();
-        
+
         //Load column sorting information from preferences file and apply it to columns.
         loadColumnSorting();
 
@@ -303,13 +293,13 @@
          * causes the columns to be recreated. It has to happen before
          * loadColumnVisibility so we have referenecs to the columns to pass to
          * setColumnHidden.
-              */
+         */
         populateColumnMap();
 
         //Load column visibility information from preferences file and apply it to columns.
         loadColumnVisibility();
 
-        /**
+        /*
          * If one of the child nodes of the root node is to be selected, select
          * it.
          */
@@ -424,7 +414,7 @@
             for (Map.Entry<String, ETableColumn> entry : columnMap.entrySet()) {
 
                 String columnName = entry.getKey();
-                final String columnHiddenKey = getColumnHiddenKey(tfn.getColumnOrderKey(), columnName);
+                final String columnHiddenKey = ResultViewerPersistence.getColumnHiddenKey(tfn, columnName);
                 final TableColumn column = entry.getValue();
 
                 boolean columnHidden = columnModel.isColumnHidden(column);
@@ -450,16 +440,11 @@
 
             // Store the current order of the columns into settings
             for (Map.Entry<Integer, Property<?>> entry : propertiesMap.entrySet()) {
-<<<<<<< HEAD
-                preferences.putInt(getColumnPositionKey(tfn.getColumnOrderKey(), entry.getValue().getName()), entry.getKey());
-=======
                 preferences.putInt(ResultViewerPersistence.getColumnPositionKey(tfn, entry.getValue().getName()), entry.getKey());
->>>>>>> cef1b108
-            }
-        }
-    }
-
-<<<<<<< HEAD
+            }
+        }
+    }
+
     /**
      * Store the current column sorting information into a preference file.
      */
@@ -468,7 +453,7 @@
             return;
         }
         if (currentRoot instanceof TableFilterNode) {
-            final String nodeBaseKey = ((TableFilterNode) currentRoot).getColumnOrderKey();
+            final TableFilterNode tfn = ((TableFilterNode) currentRoot);
             final Preferences preferences = NbPreferences.forModule(DataResultViewerTable.class);
 
             for (Map.Entry<String, ETableColumn> entry : columnMap.entrySet()) {
@@ -476,17 +461,9 @@
                 String columnName = entry.getKey();
 
                 //store sort rank and order
-                final String columnSortOrderKey = getColumnSortOrderKey(nodeBaseKey, columnName);
-                final String columnSortRankKey = getColumnSortRankKey(nodeBaseKey, columnName);
-=======
-            //store the sorting information
-            int numCols = columnModel.getColumnCount();
-            for (int i = 0; i < numCols; i++) {
-                ETableColumn etc = (ETableColumn) columnModel.getColumn(i);
-                String columnName = outline.getColumnName(i);
                 final String columnSortOrderKey = ResultViewerPersistence.getColumnSortOrderKey(tfn, columnName);
                 final String columnSortRankKey = ResultViewerPersistence.getColumnSortRankKey(tfn, columnName);
->>>>>>> cef1b108
+
                 if (etc.isSorted()) {
                     preferences.putBoolean(columnSortOrderKey, etc.isAscending());
                     preferences.putInt(columnSortRankKey, etc.getSortRank());
@@ -519,15 +496,10 @@
             propertiesMap.entrySet().stream().forEach(entry -> {
                 final String propName = entry.getValue().getName();
                 //if the sort rank is undefined, it will be defaulted to 0 => unsorted.
-<<<<<<< HEAD
-                Integer sortRank = preferences.getInt(getColumnSortRankKey(columnKey, propName), 0);
-                //default to true => ascending
-                Boolean sortOrder = preferences.getBoolean(getColumnSortOrderKey(columnKey, propName), true);
-=======
+
                 Integer sortRank = preferences.getInt(ResultViewerPersistence.getColumnSortRankKey(tfn, propName), 0);
                 //default to true => ascending
                 Boolean sortOrder = preferences.getBoolean(ResultViewerPersistence.getColumnSortOrderKey(tfn, propName), true);
->>>>>>> cef1b108
 
                 treeSet.add(new ColumnSortInfo(entry.getKey(), sortRank, sortOrder));
             });
@@ -546,11 +518,11 @@
 
             final Preferences preferences = NbPreferences.forModule(DataResultViewerTable.class);
 
-            final String nodeBaseKey = ((TableFilterNode) currentRoot).getColumnOrderKey();
+            final TableFilterNode tfn = ((TableFilterNode) currentRoot);
             ETableColumnModel columnModel = (ETableColumnModel) outline.getColumnModel();
             for (Map.Entry<Integer, Property<?>> entry : propertiesMap.entrySet()) {
                 final String propName = entry.getValue().getName();
-                boolean hidden = preferences.getBoolean(getColumnHiddenKey(nodeBaseKey, propName), false);
+                boolean hidden = preferences.getBoolean(ResultViewerPersistence.getColumnHiddenKey(tfn, propName), false);
                 final TableColumn column = columnMap.get(propName);
                 columnModel.setColumnHidden(column, hidden);
             }
@@ -589,11 +561,8 @@
         final Preferences preferences = NbPreferences.forModule(DataResultViewerTable.class);
 
         for (Property<?> prop : props) {
-<<<<<<< HEAD
-            Integer value = preferences.getInt(getColumnPositionKey(columnKey, prop.getName()), -1);
-=======
+
             Integer value = preferences.getInt(ResultViewerPersistence.getColumnPositionKey(tfn, prop.getName()), -1);
->>>>>>> cef1b108
             if (value >= 0 && value < offset && !propertiesMap.containsKey(value)) {
                 propertiesMap.put(value, prop);
                 noPreviousSettings = false;
@@ -615,63 +584,6 @@
         return new ArrayList<>(propertiesMap.values());
     }
 
-<<<<<<< HEAD
-    /**
-     * Gets a key for the current node and a property of its child nodes to
-     * store the column position into a preference file.
-     *
-     * @param keyBase  The base of the key. Typically a fully quallified class
-     *                 name.
-     * @param propName The name of the specific property to make a key for.
-     *
-     * @return A generated key for the preference file
-     */
-    private String getColumnPositionKey(String keyBase, String propName) {
-        return getColumnKeyBase(keyBase, propName) + ".column";
-    }
-
-    /**
-     * Gets a key for the current node and a property of its child nodes to
-     * store the column sort ordering into a preference file.
-     *
-     * @param keyBase  The base of the key. Typically a fully quallified class
-     *                 name.
-     * @param propName The name of the specific property to make a key for.
-     *
-     * @return A generated key for the preference file
-     */
-    static private String getColumnSortOrderKey(String keyBase, String propName) {
-        return getColumnKeyBase(keyBase, propName) + ".sortOrder";
-    }
-
-    /**
-     * Gets a key for the current node and a property of its child nodes to
-     * store the column sort rank into a preference file.
-     *
-     * @param keyBase  The base of the key. Typically a fully quallified class
-     *                 name.
-     * @param propName The name of the specific property to make a key for.
-     *
-     * @return A generated key for the preference file
-     */
-    static private String getColumnSortRankKey(String keyBase, String propName) {
-        return getColumnKeyBase(keyBase, propName) + ".sortRank";
-    }
-
-    static private String getColumnHiddenKey(String keyBase, String propName) {
-        return getColumnKeyBase(keyBase, propName) + ".hidden";
-    }
-
-    private static String getColumnKeyBase(String keyBase, String propName) {
-        return stripNonAlphanumeric(keyBase) + "." + stripNonAlphanumeric(propName);
-    }
-
-    private static String stripNonAlphanumeric(String str) {
-        return str.replaceAll("[^a-zA-Z0-9_]", "");
-    }
-
-=======
->>>>>>> cef1b108
     @Override
     @NbBundle.Messages("DataResultViewerTable.title=Table")
     public String getTitle() {
