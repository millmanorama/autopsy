--- conflicted
+++ resolved
@@ -45,7 +45,6 @@
 import org.openide.nodes.NodeListener;
 import org.openide.nodes.NodeMemberEvent;
 import org.openide.nodes.NodeReorderEvent;
-import org.openide.util.Exceptions;
 import org.sleuthkit.autopsy.corecomponentinterfaces.DataResultViewer;
 import org.sleuthkit.autopsy.coreutils.ImageUtils;
 import org.sleuthkit.datamodel.AbstractFile;
@@ -299,7 +298,6 @@
         if (selectedNode == null) {
             return false;
         }
-<<<<<<< HEAD
  
         Children ch = selectedNode.getChildren();
         for (Node n : ch.getNodes()) {
@@ -308,9 +306,6 @@
             }
         }
         return false;
-=======
-        return true;        
->>>>>>> 8d6d8626
     }
 
     @Override
