/*
 * Autopsy Forensic Browser
 *
 * Copyright 2013-2018 Basis Technology Corp.
 * Contact: carrier <at> sleuthkit <dot> org
 *
 * Licensed under the Apache License, Version 2.0 (the "License");
 * you may not use this file except in compliance with the License.
 * You may obtain a copy of the License at
 *
 *     http://www.apache.org/licenses/LICENSE-2.0
 *
 * Unless required by applicable law or agreed to in writing, software
 * distributed under the License is distributed on an "AS IS" BASIS,
 * WITHOUT WARRANTIES OR CONDITIONS OF ANY KIND, either express or implied.
 * See the License for the specific language governing permissions and
 * limitations under the License.
 */
package org.sleuthkit.autopsy.modules.embeddedfileextractor;

import java.io.File;
import java.io.FileOutputStream;
import java.io.IOException;
import java.io.OutputStream;
import java.nio.file.Files;
import java.nio.file.Paths;
import java.util.ArrayList;
import java.util.Collections;
import java.util.Date;
import java.util.HashMap;
import java.util.List;
import java.util.logging.Level;
import net.sf.sevenzipjbinding.ArchiveFormat;
import static net.sf.sevenzipjbinding.ArchiveFormat.RAR;
import net.sf.sevenzipjbinding.ExtractOperationResult;
import net.sf.sevenzipjbinding.ISequentialOutStream;
import net.sf.sevenzipjbinding.ISevenZipInArchive;
import net.sf.sevenzipjbinding.SevenZip;
import net.sf.sevenzipjbinding.SevenZipException;
import net.sf.sevenzipjbinding.SevenZipNativeInitializationException;
import net.sf.sevenzipjbinding.simple.ISimpleInArchive;
import net.sf.sevenzipjbinding.simple.ISimpleInArchiveItem;
import org.netbeans.api.progress.ProgressHandle;
import org.openide.util.NbBundle;
import org.openide.util.NbBundle.Messages;
import org.sleuthkit.autopsy.casemodule.Case;
import org.sleuthkit.autopsy.casemodule.NoCurrentCaseException;
import org.sleuthkit.autopsy.casemodule.services.FileManager;
import org.sleuthkit.autopsy.coreutils.FileUtil;
import org.sleuthkit.autopsy.coreutils.Logger;
import org.sleuthkit.autopsy.coreutils.MessageNotifyUtil;
import org.sleuthkit.autopsy.ingest.IngestJobContext;
import org.sleuthkit.autopsy.ingest.IngestMessage;
import org.sleuthkit.autopsy.ingest.IngestMonitor;
import org.sleuthkit.autopsy.ingest.IngestServices;
import org.sleuthkit.autopsy.ingest.ModuleContentEvent;
import org.sleuthkit.autopsy.ingest.ModuleDataEvent;
import org.sleuthkit.autopsy.modules.filetypeid.FileTypeDetector;
import org.sleuthkit.datamodel.AbstractFile;
import org.sleuthkit.datamodel.Blackboard;
import org.sleuthkit.datamodel.BlackboardArtifact;
import org.sleuthkit.datamodel.BlackboardAttribute;
import org.sleuthkit.datamodel.Content;
import org.sleuthkit.datamodel.DerivedFile;
import org.sleuthkit.datamodel.EncodedFileOutputStream;
import org.sleuthkit.datamodel.ReadContentInputStream;
import org.sleuthkit.datamodel.TskCoreException;
import org.sleuthkit.datamodel.TskData;

class SevenZipExtractor {

    private static final Logger logger = Logger.getLogger(SevenZipExtractor.class.getName());
    private IngestServices services = IngestServices.getInstance();
    private final IngestJobContext context;
    private final FileTypeDetector fileTypeDetector;
    static final String[] SUPPORTED_EXTENSIONS = {"zip", "rar", "arj", "7z", "7zip", "gzip", "gz", "bzip2", "tar", "tgz",}; // NON-NLS
    //encryption type strings
    private static final String ENCRYPTION_FILE_LEVEL = NbBundle.getMessage(EmbeddedFileExtractorIngestModule.class,
            "EmbeddedFileExtractorIngestModule.ArchiveExtractor.encryptionFileLevel");
    private static final String ENCRYPTION_FULL = NbBundle.getMessage(EmbeddedFileExtractorIngestModule.class,
            "EmbeddedFileExtractorIngestModule.ArchiveExtractor.encryptionFull");
    //zip bomb detection
    private static final int MAX_DEPTH = 4;
    private static final int MAX_COMPRESSION_RATIO = 600;
    private static final long MIN_COMPRESSION_RATIO_SIZE = 500 * 1000000L;
    private static final long MIN_FREE_DISK_SPACE = 1 * 1000 * 1000000L; //1GB
    //counts archive depth
    private ArchiveDepthCountTree archiveDepthCountTree;

    private String moduleDirRelative;
    private String moduleDirAbsolute;

    private Blackboard blackboard;

    private String getLocalRootAbsPath(String uniqueArchiveFileName) {
        return moduleDirAbsolute + File.separator + uniqueArchiveFileName;
    }

    /**
     * Enum of mimetypes which support archive extraction
     */
    private enum SupportedArchiveExtractionFormats {

        ZIP("application/zip"), //NON-NLS
        SEVENZ("application/x-7z-compressed"), //NON-NLS
        GZIP("application/gzip"), //NON-NLS
        XGZIP("application/x-gzip"), //NON-NLS
        XBZIP2("application/x-bzip2"), //NON-NLS
        XTAR("application/x-tar"), //NON-NLS
        XGTAR("application/x-gtar"),
        XRAR("application/x-rar-compressed"); //NON-NLS

        private final String mimeType;

        SupportedArchiveExtractionFormats(final String mimeType) {
            this.mimeType = mimeType;
        }

        @Override
        public String toString() {
            return this.mimeType;
        }
        // TODO Expand to support more formats after upgrading Tika
    }

    SevenZipExtractor(IngestJobContext context, FileTypeDetector fileTypeDetector, String moduleDirRelative, String moduleDirAbsolute) throws SevenZipNativeInitializationException {
        if (!SevenZip.isInitializedSuccessfully() && (SevenZip.getLastInitializationException() == null)) {
            SevenZip.initSevenZipFromPlatformJAR();
        }
        this.context = context;
        this.fileTypeDetector = fileTypeDetector;
        this.moduleDirRelative = moduleDirRelative;
        this.moduleDirAbsolute = moduleDirAbsolute;
        this.archiveDepthCountTree = new ArchiveDepthCountTree();
    }

    /**
     * Checks whether extraction is supported for a file, based on MIME type.
     *
     * @param file The file.
     *
     * @return This method returns true if the file format is currently
     *         supported. Else it returns false.
     */
    boolean isSevenZipExtractionSupported(AbstractFile file) {
        String fileMimeType = fileTypeDetector.getMIMEType(file);
        for (SupportedArchiveExtractionFormats mimeType : SupportedArchiveExtractionFormats.values()) {
            if (mimeType.toString().equals(fileMimeType)) {
                return true;
            }
        }
        return false;
    }

    /**
     * Check if the item inside archive is a potential zipbomb
     *
     * Currently checks compression ratio.
     *
     * More heuristics to be added here
     *
     * @param archiveName     the parent archive
     * @param archiveFileItem the archive item
     *
     * @return true if potential zip bomb, false otherwise
     */
    private boolean isZipBombArchiveItemCheck(AbstractFile archiveFile, ISimpleInArchiveItem archiveFileItem) {
        try {
            final Long archiveItemSize = archiveFileItem.getSize();

            //skip the check for small files
            if (archiveItemSize == null || archiveItemSize < MIN_COMPRESSION_RATIO_SIZE) {
                return false;
            }

            final Long archiveItemPackedSize = archiveFileItem.getPackedSize();

            if (archiveItemPackedSize == null || archiveItemPackedSize <= 0) {
                logger.log(Level.WARNING, "Cannot getting compression ratio, cannot detect if zipbomb: {0}, item: {1}", new Object[]{archiveFile.getName(), archiveFileItem.getPath()}); //NON-NLS
                return false;
            }

            int cRatio = (int) (archiveItemSize / archiveItemPackedSize);

            if (cRatio >= MAX_COMPRESSION_RATIO) {
                String itemName = archiveFileItem.getPath();
                logger.log(Level.INFO, "Possible zip bomb detected, compression ration: {0} for in archive item: {1}", new Object[]{cRatio, itemName}); //NON-NLS
                String msg = NbBundle.getMessage(SevenZipExtractor.class,
                        "EmbeddedFileExtractorIngestModule.ArchiveExtractor.isZipBombCheck.warnMsg", archiveFile.getName(), itemName);
                String path;
                try {
                    path = archiveFile.getUniquePath();
                } catch (TskCoreException ex) {
                    path = archiveFile.getParentPath() + archiveFile.getName();
                }
                String details = NbBundle.getMessage(SevenZipExtractor.class,
                        "EmbeddedFileExtractorIngestModule.ArchiveExtractor.isZipBombCheck.warnDetails", cRatio, path);
                //MessageNotifyUtil.Notify.error(msg, details);
                services.postMessage(IngestMessage.createWarningMessage(EmbeddedFileExtractorModuleFactory.getModuleName(), msg, details));
                return true;
            } else {
                return false;
            }

        } catch (SevenZipException ex) {
            logger.log(Level.WARNING, "Error getting archive item size and cannot detect if zipbomb. ", ex); //NON-NLS
            return false;
        }
    }

    /**
     * Check file extension and return appropriate input options for
     * SevenZip.openInArchive()
     *
     * @param archiveFile file to check file extension
     *
     * @return input parameter for SevenZip.openInArchive()
     */
    private ArchiveFormat get7ZipOptions(AbstractFile archiveFile) {
        // try to get the file type from the BB
        String detectedFormat = null;
        detectedFormat = archiveFile.getMIMEType();

        if (detectedFormat == null) {
            logger.log(Level.WARNING, "Could not detect format for file: {0}", archiveFile); //NON-NLS

            // if we don't have attribute info then use file extension
            String extension = archiveFile.getNameExtension();
            if ("rar".equals(extension)) //NON-NLS
            {
                // for RAR files we need to open them explicitly as RAR. Otherwise, if there is a ZIP archive inside RAR archive
                // it will be opened incorrectly when using 7zip's built-in auto-detect functionality
                return RAR;
            }

            // Otherwise open the archive using 7zip's built-in auto-detect functionality
            return null;
        } else if (detectedFormat.contains("application/x-rar-compressed")) //NON-NLS
        {
            // for RAR files we need to open them explicitly as RAR. Otherwise, if there is a ZIP archive inside RAR archive
            // it will be opened incorrectly when using 7zip's built-in auto-detect functionality
            return RAR;
        }

        // Otherwise open the archive using 7zip's built-in auto-detect functionality
        return null;
    }

    /**
     * Get the data source object id of the root data source for the specified
     * archive
     *
     * @param file the archive which the root data source id is being found
     *
     * @return the data source object id of the root data source
     *
     * @throws TskCoreException
     */
    private long getRootArchiveId(AbstractFile file) throws TskCoreException {
        long id = file.getId();
        Content parentContent = file.getParent();
        while (parentContent != null) {
            id = parentContent.getId();
            parentContent = parentContent.getParent();
        }
        return id;
    }

    /**
     * Query the database and get the list of files which exist for this archive
     * which have already been added to the case database.
     *
     * @param archiveFile     the archiveFile to get the files associated with
     * @param archiveFilePath the archive file path that must be contained in
     *                        the parent_path of files
     *
     * @return the list of files which already exist in the case database for
     *         this archive
     *
     * @throws TskCoreException
     * @throws NoCurrentCaseException
     */
    private List<AbstractFile> getAlreadyExtractedFiles(AbstractFile archiveFile, String archiveFilePath) throws TskCoreException, NoCurrentCaseException {
        //check if already has derived files, skip
        //check if local unpacked dir exists 
        if (archiveFile.hasChildren() && new File(moduleDirAbsolute, EmbeddedFileExtractorIngestModule.getUniqueName(archiveFile)).exists()) {
            return Case.getCurrentCaseThrows().getServices().getFileManager().findFilesByParentPath(getRootArchiveId(archiveFile), archiveFilePath);
        }
        return new ArrayList<>();
    }

    /**
     * Get the archiveFilePath
     *
     * @param archiveFile the archiveFile to get the path for
     *
     * @return the archiveFilePath to be used by the unpack method
     */
    private String getArchiveFilePath(AbstractFile archiveFile) {
        try {
            return archiveFile.getUniquePath();
        } catch (TskCoreException ex) {
            return archiveFile.getParentPath() + archiveFile.getName();
        }
    }

    /**
     * Create the local directories if they do not exist for the archive
     *
     * @param uniqueArchiveFileName the unique name which corresponds to the
     *                              archive file in this datasource
     */
    private void makeLocalDirectories(String uniqueArchiveFileName) {
        final String localRootAbsPath = getLocalRootAbsPath(uniqueArchiveFileName);
        final File localRoot = new File(localRootAbsPath);
        if (!localRoot.exists()) {
            localRoot.mkdirs();
        }
    }

    /**
     * Get the path in the archive of the specified item
     *
     * @param item        - the item to get the path for
     * @param itemNumber  - the item number to help provide uniqueness to the
     *                    path
     * @param archiveFile - the archive file the item exists in
     *
     * @return a string representing the path to the item in the archive
     *
     * @throws SevenZipException
     */
    private String getPathInArchive(ISimpleInArchiveItem item, int itemNumber, AbstractFile archiveFile) throws SevenZipException {
        String pathInArchive = item.getPath();

        if (pathInArchive == null || pathInArchive.isEmpty()) {
            //some formats (.tar.gz) may not be handled correctly -- file in archive has no name/path
            //handle this for .tar.gz and tgz but assuming the child is tar,
            //otherwise, unpack using itemNumber as name

            //TODO this should really be signature based, not extension based
            String archName = archiveFile.getName();
            int dotI = archName.lastIndexOf(".");
            String useName = null;
            if (dotI != -1) {
                String base = archName.substring(0, dotI);
                String ext = archName.substring(dotI);
                int colonIndex = ext.lastIndexOf(":");
                if (colonIndex != -1) {
                    // If alternate data stream is found, fix the name 
                    // so Windows doesn't choke on the colon character.
                    ext = ext.substring(0, colonIndex);
                }
                switch (ext) {
                    case ".gz": //NON-NLS
                        useName = base;
                        break;
                    case ".tgz": //NON-NLS
                        useName = base + ".tar"; //NON-NLS
                        break;
                    case ".bz2": //NON-NLS
                        useName = base;
                        break;
                }
            }
            if (useName == null) {
                pathInArchive = "/" + archName + "/" + Integer.toString(itemNumber);
            } else {
                pathInArchive = "/" + useName;
            }
            String msg = NbBundle.getMessage(SevenZipExtractor.class,
                    "EmbeddedFileExtractorIngestModule.ArchiveExtractor.unpack.unknownPath.msg",
                    getArchiveFilePath(archiveFile), pathInArchive);
            logger.log(Level.WARNING, msg);
        }
        return pathInArchive;
    }

    /*
     * Get the String that will represent the key for the hashmap which keeps
     * track of existing files from an AbstractFile
     */
    private String getKeyAbstractFile(AbstractFile fileInDatabase) {
        return fileInDatabase == null ? null : fileInDatabase.getParentPath() + fileInDatabase.getName();
    }

    /*
     * Get the String that will represent the key for the hashmap which keeps
     * track of existing files from an unpacked node and the archiveFilePath
     */
    private String getKeyFromUnpackedNode(UnpackedTree.UnpackedNode node, String archiveFilePath) {
        return node == null ? null : archiveFilePath + "/" + node.getFileName();
    }

    /**
     * Unpack an archive item to the disk using a password if specified.
     *
     * @param item                - the archive item to unpack
     * @param unpackedNode        - the unpackedNode to add derivedInfo to
     * @param password            - the password for the archive, null if not
     *                            used
     * @param freeDiskSpace       - the amount of free disk space
     * @param uniqueExtractedName - the name of the file to extract the item to
     *
     * @return unpackedNode - the updated unpackedNode
     *
     * @throws SevenZipException
     */
    private SevenZipExtractor.UnpackedTree.UnpackedNode unpackNode(ISimpleInArchiveItem item, SevenZipExtractor.UnpackedTree.UnpackedNode unpackedNode, String password, long freeDiskSpace, String uniqueExtractedName) throws SevenZipException {
        //unpack locally if a file
        final String localAbsPath = moduleDirAbsolute + File.separator + uniqueExtractedName;
        final String localRelPath = moduleDirRelative + File.separator + uniqueExtractedName;
        final Date createTime = item.getCreationTime();
        final Date accessTime = item.getLastAccessTime();
        final Date writeTime = item.getLastWriteTime();
        final long createtime = createTime == null ? 0L : createTime.getTime() / 1000;
        final long modtime = writeTime == null ? 0L : writeTime.getTime() / 1000;
        final long accesstime = accessTime == null ? 0L : accessTime.getTime() / 1000;
        SevenZipExtractor.UnpackStream unpackStream = null;
        boolean isDir = item.isFolder();
        if (!isDir) {
            try {
                // NOTE: item.getSize() may return null in case of certain
                // archiving formats. Eg: BZ2
                if (item.getSize() != null) {
                    unpackStream = new SevenZipExtractor.KnownSizeUnpackStream(localAbsPath, item.getSize());
                } else {
                    unpackStream = new SevenZipExtractor.UnknownSizeUnpackStream(localAbsPath, freeDiskSpace);
                }
                ExtractOperationResult result;
                if (password == null) {
                    result = item.extractSlow(unpackStream);
                } else {
                    result = item.extractSlow(unpackStream, password);
                }
                if (result != ExtractOperationResult.OK) {
                    logger.log(Level.WARNING, "Extraction of : " + localAbsPath + " encountered error " + result); //NON-NLS
                    return null;
                }

            } catch (Exception e) {
                //could be something unexpected with this file, move on
                logger.log(Level.WARNING, "Could not extract file from archive: " + localAbsPath, e); //NON-NLS
            } finally {
                if (unpackStream != null) {
                    //record derived data in unode, to be traversed later after unpacking the archive
                    unpackedNode.addDerivedInfo(unpackStream.getSize(), !isDir,
                            0L, createtime, accesstime, modtime, localRelPath);
                    unpackStream.close();
                }
            }
        } else { // this is a directory, size is always 0
            unpackedNode.addDerivedInfo(0, !isDir, 0L, createtime, accesstime, modtime, localRelPath);
        }
        return unpackedNode;
    }

    /**
     * Unpack the file to local folder and return a list of derived files
     *
     * @param archiveFile file to unpack
     *
     * @return list of unpacked derived files
     */
    void unpack(AbstractFile archiveFile) {
        unpack(archiveFile, null);
    }

    /**
     * Unpack the file to local folder and return a list of derived files, use
     * the password if specified.
     *
     * @param archiveFile - file to unpack
     * @param password    - the password to use, null for no password
     *
     * @return list of unpacked derived files
     */
    @Messages({"SevenZipExtractor.indexError.message=Failed to index encryption detected artifact for keyword search."})
    boolean unpack(AbstractFile archiveFile, String password) {
        boolean unpackSuccessful = true; //initialized to true change to false if any files fail to extract and
        boolean hasEncrypted = false;
        boolean fullEncryption = true;
        boolean progressStarted = false;
        int processedItems = 0;
        final String archiveFilePath = getArchiveFilePath(archiveFile);
        final String escapedArchiveFilePath = FileUtil.escapeFileName(archiveFilePath);
        HashMap<String, ZipFileStatusWrapper> statusMap = new HashMap<>();
        List<AbstractFile> unpackedFiles = Collections.<AbstractFile>emptyList();
        ISevenZipInArchive inArchive = null;

        SevenZipContentReadStream stream = null;
        final ProgressHandle progress = ProgressHandle.createHandle(Bundle.EmbeddedFileExtractorIngestModule_ArchiveExtractor_moduleName());
        //recursion depth check for zip bomb
        final long archiveId = archiveFile.getId();
        SevenZipExtractor.ArchiveDepthCountTree.Archive parentAr = null;
        try {
<<<<<<< HEAD
            blackboard = Case.getOpenCase().getSleuthkitCase().getBlackboard();
=======
            blackboard = Case.getCurrentCaseThrows().getServices().getBlackboard();
>>>>>>> b187f430
        } catch (NoCurrentCaseException ex) {
            logger.log(Level.INFO, "Exception while getting open case.", ex); //NON-NLS
            unpackSuccessful = false;
            return unpackSuccessful;
        }
        try {

            List<AbstractFile> existingFiles = getAlreadyExtractedFiles(archiveFile, archiveFilePath);
            for (AbstractFile file : existingFiles) {
                statusMap.put(getKeyAbstractFile(file), new ZipFileStatusWrapper(file, ZipFileStatus.EXISTS));
            }
        } catch (TskCoreException e) {
            logger.log(Level.INFO, "Error checking if file already has been processed, skipping: {0}", escapedArchiveFilePath); //NON-NLS
            unpackSuccessful = false;
            return unpackSuccessful;
        } catch (NoCurrentCaseException ex) {
            logger.log(Level.INFO, "No open case was found while trying to unpack the archive file {0}", escapedArchiveFilePath); //NON-NLS
            unpackSuccessful = false;
            return unpackSuccessful;
        }
        parentAr = archiveDepthCountTree.findArchive(archiveId);
        if (parentAr == null) {
            parentAr = archiveDepthCountTree.addArchive(null, archiveId);

        } else if (parentAr.getDepth() == MAX_DEPTH) {
            String msg = NbBundle.getMessage(SevenZipExtractor.class,
                    "EmbeddedFileExtractorIngestModule.ArchiveExtractor.unpack.warnMsg.zipBomb", archiveFile.getName());
            String details = NbBundle.getMessage(SevenZipExtractor.class,
                    "EmbeddedFileExtractorIngestModule.ArchiveExtractor.unpack.warnDetails.zipBomb",
                    parentAr.getDepth(), escapedArchiveFilePath);
            //MessageNotifyUtil.Notify.error(msg, details);
            services.postMessage(IngestMessage.createWarningMessage(EmbeddedFileExtractorModuleFactory.getModuleName(), msg, details));
            unpackSuccessful = false;
            return unpackSuccessful;
        }
        try {
            stream = new SevenZipContentReadStream(new ReadContentInputStream(archiveFile));
            // for RAR files we need to open them explicitly as RAR. Otherwise, if there is a ZIP archive inside RAR archive
            // it will be opened incorrectly when using 7zip's built-in auto-detect functionality.
            // All other archive formats are still opened using 7zip built-in auto-detect functionality.
            ArchiveFormat options = get7ZipOptions(archiveFile);
            if (password == null) {
                inArchive = SevenZip.openInArchive(options, stream);
            } else {
                inArchive = SevenZip.openInArchive(options, stream, password);
            }
            int numItems = inArchive.getNumberOfItems();
            logger.log(Level.INFO, "Count of items in archive: {0}: {1}", new Object[]{escapedArchiveFilePath, numItems}); //NON-NLS
            progress.start(numItems);
            progressStarted = true;
            final ISimpleInArchive simpleInArchive = inArchive.getSimpleInterface();

            //setup the archive local root folder
            final String uniqueArchiveFileName = FileUtil.escapeFileName(EmbeddedFileExtractorIngestModule.getUniqueName(archiveFile));
            try {
                makeLocalDirectories(uniqueArchiveFileName);
            } catch (SecurityException e) {
                logger.log(Level.SEVERE, "Error setting up output path for archive root: {0}", getLocalRootAbsPath(uniqueArchiveFileName)); //NON-NLS
                //bail
                unpackSuccessful = false;
                return unpackSuccessful;
            }

            //initialize tree hierarchy to keep track of unpacked file structure
            SevenZipExtractor.UnpackedTree unpackedTree = new SevenZipExtractor.UnpackedTree(moduleDirRelative + "/" + uniqueArchiveFileName, archiveFile);

            long freeDiskSpace;
            try {
                freeDiskSpace = services.getFreeDiskSpace();
            } catch (NullPointerException ex) {
                //If ingest has not been run at least once getFreeDiskSpace() will throw a null pointer exception
                //currently getFreeDiskSpace always returns DISK_FREE_SPACE_UNKNOWN
                freeDiskSpace = IngestMonitor.DISK_FREE_SPACE_UNKNOWN;
            }
            //unpack and process every item in archive
            int itemNumber = 0;

            for (ISimpleInArchiveItem item : simpleInArchive.getArchiveItems()) {
                String pathInArchive = getPathInArchive(item, itemNumber, archiveFile);

                //query for path in db
                ++itemNumber;

                //check if possible zip bomb
                if (isZipBombArchiveItemCheck(archiveFile, item)) {
                    continue; //skip the item
                }
                SevenZipExtractor.UnpackedTree.UnpackedNode unpackedNode = unpackedTree.addNode(pathInArchive);
                //update progress bar
                progress.progress(archiveFile.getName() + ": " + item.getPath(), processedItems);

                final boolean isEncrypted = item.isEncrypted();

                if (isEncrypted && password == null) {
                    logger.log(Level.WARNING, "Skipping encrypted file in archive: {0}", pathInArchive); //NON-NLS
                    hasEncrypted = true;
                    unpackSuccessful = false;
                    continue;
                } else {
                    fullEncryption = false;
                }
                // NOTE: item.getSize() may return null in case of certain
                // archiving formats. Eg: BZ2
                //check if unpacking this file will result in out of disk space
                //this is additional to zip bomb prevention mechanism
                if (freeDiskSpace != IngestMonitor.DISK_FREE_SPACE_UNKNOWN && item.getSize() != null && item.getSize() > 0) { //if free space is known and file is not empty.
                    long newDiskSpace = freeDiskSpace - item.getSize();
                    if (newDiskSpace < MIN_FREE_DISK_SPACE) {
                        String msg = NbBundle.getMessage(SevenZipExtractor.class,
                                "EmbeddedFileExtractorIngestModule.ArchiveExtractor.unpack.notEnoughDiskSpace.msg",
                                escapedArchiveFilePath, item.getPath());
                        String details = NbBundle.getMessage(SevenZipExtractor.class,
                                "EmbeddedFileExtractorIngestModule.ArchiveExtractor.unpack.notEnoughDiskSpace.details");
                        //MessageNotifyUtil.Notify.error(msg, details);
                        services.postMessage(IngestMessage.createErrorMessage(EmbeddedFileExtractorModuleFactory.getModuleName(), msg, details));
                        logger.log(Level.INFO, "Skipping archive item due to insufficient disk space: {0}, {1}", new String[]{escapedArchiveFilePath, item.getPath()}); //NON-NLS
                        logger.log(Level.INFO, "Available disk space: {0}", new Object[]{freeDiskSpace}); //NON-NLS
                        unpackSuccessful = false;
                        continue; //skip this file
                    } else {
                        //update est. disk space during this archive, so we don't need to poll for every file extracted
                        freeDiskSpace = newDiskSpace;
                    }
                }
                final String uniqueExtractedName = FileUtil.escapeFileName(uniqueArchiveFileName + File.separator + (item.getItemIndex() / 1000) + File.separator + item.getItemIndex() + "_" + new File(pathInArchive).getName());

                //create local dirs and empty files before extracted
                File localFile = new java.io.File(moduleDirAbsolute + File.separator + uniqueExtractedName);
                //cannot rely on files in top-bottom order
                if (!localFile.exists()) {
                    try {
                        if (item.isFolder()) {
                            localFile.mkdirs();
                        } else {
                            localFile.getParentFile().mkdirs();
                            try {
                                localFile.createNewFile();
                            } catch (IOException e) {
                                logger.log(Level.SEVERE, "Error creating extracted file: " + localFile.getAbsolutePath(), e); //NON-NLS
                            }
                        }
                    } catch (SecurityException e) {
                        logger.log(Level.SEVERE, "Error setting up output path for unpacked file: {0}", pathInArchive); //NON-NLS
                        //TODO consider bail out / msg to the user
                    }
                }
                // skip the rest of this loop if we couldn't create the file
                if (localFile.exists() == false) {
                    continue;
                }
                //find this node in the hierarchy, create if neede;
                unpackedNode = unpackNode(item, unpackedNode, password,
                        freeDiskSpace, uniqueExtractedName);
                if (unpackedNode == null) {
                    unpackSuccessful = false;
                }

                //update units for progress bar
                ++processedItems;
            }
            // add them to the DB. We wait until the end so that we have the metadata on all of the
            // intermediate nodes since the order is not guaranteed
            try {
                unpackedTree.updateOrAddFileToCaseRec(statusMap, archiveFilePath);
                unpackedFiles = unpackedTree.getAllFileObjects();
                //check if children are archives, update archive depth tracking
                for (AbstractFile unpackedFile : unpackedFiles) {
                    if (unpackedFile == null) {
                        continue;
                    }
                    if (isSevenZipExtractionSupported(unpackedFile)) {
                        archiveDepthCountTree.addArchive(parentAr, unpackedFile.getId());
                    }
                }

            } catch (TskCoreException | NoCurrentCaseException e) {
                logger.log(Level.SEVERE, "Error populating complete derived file hierarchy from the unpacked dir structure", e); //NON-NLS
                //TODO decide if anything to cleanup, for now bailing
            }

        } catch (SevenZipException ex) {
            logger.log(Level.WARNING, "Error unpacking file: " + archiveFile, ex); //NON-NLS
            //inbox message

            // print a message if the file is allocated
            if (archiveFile.isMetaFlagSet(TskData.TSK_FS_META_FLAG_ENUM.ALLOC)) {
                String msg = NbBundle.getMessage(SevenZipExtractor.class,
                        "EmbeddedFileExtractorIngestModule.ArchiveExtractor.unpack.errUnpacking.msg",
                        archiveFile.getName());
                String details = NbBundle.getMessage(SevenZipExtractor.class,
                        "EmbeddedFileExtractorIngestModule.ArchiveExtractor.unpack.errUnpacking.details",
                        escapedArchiveFilePath, ex.getMessage());
                services.postMessage(IngestMessage.createErrorMessage(EmbeddedFileExtractorModuleFactory.getModuleName(), msg, details));
            }
        } finally {
            if (inArchive != null) {
                try {
                    inArchive.close();
                } catch (SevenZipException e) {
                    logger.log(Level.SEVERE, "Error closing archive: " + archiveFile, e); //NON-NLS
                }
            }

            if (stream != null) {
                try {
                    stream.close();
                } catch (IOException ex) {
                    logger.log(Level.SEVERE, "Error closing stream after unpacking archive: " + archiveFile, ex); //NON-NLS
                }
            }

            //close progress bar
            if (progressStarted) {
                progress.finish();
            }
        }

        //create artifact and send user message
        if (hasEncrypted) {
            String encryptionType = fullEncryption ? ENCRYPTION_FULL : ENCRYPTION_FILE_LEVEL;
            try {
                BlackboardArtifact artifact = archiveFile.newArtifact(BlackboardArtifact.ARTIFACT_TYPE.TSK_ENCRYPTION_DETECTED);
                artifact.addAttribute(new BlackboardAttribute(BlackboardAttribute.ATTRIBUTE_TYPE.TSK_NAME, EmbeddedFileExtractorModuleFactory.getModuleName(), encryptionType));

                try {
                    // index the artifact for keyword search
                    blackboard.publishArtifact(artifact);
                } catch (Blackboard.BlackboardException ex) {
                    logger.log(Level.SEVERE, "Unable to index blackboard artifact " + artifact.getArtifactID(), ex); //NON-NLS
                    MessageNotifyUtil.Notify.error(
                            Bundle.SevenZipExtractor_indexError_message(), artifact.getDisplayName());
                }

                services.fireModuleDataEvent(new ModuleDataEvent(EmbeddedFileExtractorModuleFactory.getModuleName(), BlackboardArtifact.ARTIFACT_TYPE.TSK_ENCRYPTION_DETECTED));
            } catch (TskCoreException ex) {
                logger.log(Level.SEVERE, "Error creating blackboard artifact for encryption detected for file: " + escapedArchiveFilePath, ex); //NON-NLS
            }

            String msg = NbBundle.getMessage(SevenZipExtractor.class,
                    "EmbeddedFileExtractorIngestModule.ArchiveExtractor.unpack.encrFileDetected.msg");
            String details = NbBundle.getMessage(SevenZipExtractor.class,
                    "EmbeddedFileExtractorIngestModule.ArchiveExtractor.unpack.encrFileDetected.details",
                    archiveFile.getName(), EmbeddedFileExtractorModuleFactory.getModuleName());
            services.postMessage(IngestMessage.createWarningMessage(EmbeddedFileExtractorModuleFactory.getModuleName(), msg, details));
        }

        // adding unpacked extracted derived files to the job after closing relevant resources.
        if (!unpackedFiles.isEmpty()) {
            //currently sending a single event for all new files
            services.fireModuleContentEvent(new ModuleContentEvent(archiveFile));
            if (context != null) {
                context.addFilesToJob(unpackedFiles);
            }
        }
        return unpackSuccessful;
    }

    /**
     * Stream used to unpack the archive to local file
     */
    private abstract static class UnpackStream implements ISequentialOutStream {

        private OutputStream output;
        private String localAbsPath;

        UnpackStream(String localAbsPath) {
            this.localAbsPath = localAbsPath;
            try {
                output = new EncodedFileOutputStream(new FileOutputStream(localAbsPath), TskData.EncodingType.XOR1);
            } catch (IOException ex) {
                logger.log(Level.SEVERE, "Error writing extracted file: " + localAbsPath, ex); //NON-NLS
            }

        }

        public abstract long getSize();

        OutputStream getOutput() {
            return output;
        }

        String getLocalAbsPath() {
            return localAbsPath;
        }

        public void close() {
            if (output != null) {
                try {
                    output.flush();
                    output.close();
                } catch (IOException e) {
                    logger.log(Level.SEVERE, "Error closing unpack stream for file: {0}", localAbsPath); //NON-NLS
                }
            }
        }
    }

    /**
     * Stream used to unpack the archive of unknown size to local file
     */
    private static class UnknownSizeUnpackStream extends UnpackStream {

        private long freeDiskSpace;
        private boolean outOfSpace = false;
        private long bytesWritten = 0;

        UnknownSizeUnpackStream(String localAbsPath, long freeDiskSpace) {
            super(localAbsPath);
            this.freeDiskSpace = freeDiskSpace;
        }

        @Override
        public long getSize() {
            return this.bytesWritten;
        }

        @Override
        public int write(byte[] bytes) throws SevenZipException {
            try {
                // If the content size is unknown, cautiously write to disk.
                // Write only if byte array is less than 80% of the current
                // free disk space.
                if (freeDiskSpace == IngestMonitor.DISK_FREE_SPACE_UNKNOWN || bytes.length < 0.8 * freeDiskSpace) {
                    getOutput().write(bytes);
                    // NOTE: this method is called multiple times for a
                    // single extractSlow() call. Update bytesWritten and
                    // freeDiskSpace after every write operation.
                    this.bytesWritten += bytes.length;
                    this.freeDiskSpace -= bytes.length;
                } else {
                    this.outOfSpace = true;
                    logger.log(Level.INFO, NbBundle.getMessage(
                            SevenZipExtractor.class,
                            "EmbeddedFileExtractorIngestModule.ArchiveExtractor.UnpackStream.write.noSpace.msg"));
                    throw new SevenZipException(
                            NbBundle.getMessage(SevenZipExtractor.class, "EmbeddedFileExtractorIngestModule.ArchiveExtractor.UnpackStream.write.noSpace.msg"));
                }
            } catch (IOException ex) {
                throw new SevenZipException(
                        NbBundle.getMessage(SevenZipExtractor.class, "EmbeddedFileExtractorIngestModule.ArchiveExtractor.UnpackStream.write.exception.msg",
                                getLocalAbsPath()), ex);
            }
            return bytes.length;
        }

        @Override
        public void close() {
            if (getOutput() != null) {
                try {
                    getOutput().flush();
                    getOutput().close();
                    if (this.outOfSpace) {
                        Files.delete(Paths.get(getLocalAbsPath()));
                    }
                } catch (IOException e) {
                    logger.log(Level.SEVERE, "Error closing unpack stream for file: {0}", getLocalAbsPath()); //NON-NLS
                }
            }
        }
    }

    /**
     * Stream used to unpack the archive of known size to local file
     */
    private static class KnownSizeUnpackStream extends UnpackStream {

        private long size;

        KnownSizeUnpackStream(String localAbsPath, long size) {
            super(localAbsPath);
            this.size = size;
        }

        @Override
        public long getSize() {
            return this.size;
        }

        @Override
        public int write(byte[] bytes) throws SevenZipException {
            try {
                getOutput().write(bytes);
            } catch (IOException ex) {
                throw new SevenZipException(
                        NbBundle.getMessage(SevenZipExtractor.class, "EmbeddedFileExtractorIngestModule.ArchiveExtractor.UnpackStream.write.exception.msg",
                                getLocalAbsPath()), ex);
            }
            return bytes.length;
        }
    }

    /**
     * Representation of the files in the archive. Used to track of local tree
     * file hierarchy, archive depth, and files created to easily and reliably
     * get parent AbstractFile for unpacked file. So that we don't have to
     * depend on type of traversal of unpacked files handed to us by 7zip
     * unpacker.
     */
    private class UnpackedTree {

        final UnpackedNode rootNode;

        /**
         *
         * @param localPathRoot Path in module output folder that files will be
         *                      saved to
         * @param archiveFile   Archive file being extracted
         * @param fileManager
         */
        UnpackedTree(String localPathRoot, AbstractFile archiveFile) {
            this.rootNode = new UnpackedNode();
            this.rootNode.setFile(archiveFile);
            this.rootNode.setFileName(archiveFile.getName());
            this.rootNode.localRelPath = localPathRoot;
        }

        /**
         * Creates a node in the tree at the given path. Makes intermediate
         * nodes if needed. If a node already exists at that path, it is
         * returned.
         *
         * @param filePath file path with 1 or more tokens separated by /
         *
         * @return child node for the last file token in the filePath
         */
        UnpackedNode addNode(String filePath) {
            String[] toks = filePath.split("[\\/\\\\]");
            List<String> tokens = new ArrayList<>();
            for (int i = 0; i < toks.length; ++i) {
                if (!toks[i].isEmpty()) {
                    tokens.add(toks[i]);
                }
            }
            return addNode(rootNode, tokens);
        }

        /**
         * recursive method that traverses the path
         *
         * @param parent
         * @param tokenPath
         *
         * @return
         */
        private UnpackedNode addNode(UnpackedNode parent, List<String> tokenPath) {
            // we found all of the tokens
            if (tokenPath.isEmpty()) {
                return parent;
            }

            // get the next name in the path and look it up
            String childName = tokenPath.remove(0);
            UnpackedNode child = parent.getChild(childName);
            // create new node
            if (child == null) {
                child = new UnpackedNode(childName, parent);
            }

            // go down one more level
            return addNode(child, tokenPath);
        }

        /**
         * Get the root file objects (after createDerivedFiles() ) of this tree,
         * so that they can be rescheduled.
         *
         * @return root objects of this unpacked tree
         */
        List<AbstractFile> getRootFileObjects() {
            List<AbstractFile> ret = new ArrayList<>();
            for (UnpackedNode child : rootNode.children) {
                ret.add(child.getFile());
            }
            return ret;
        }

        /**
         * Get the all file objects (after createDerivedFiles() ) of this tree,
         * so that they can be rescheduled.
         *
         * @return all file objects of this unpacked tree
         */
        List<AbstractFile> getAllFileObjects() {
            List<AbstractFile> ret = new ArrayList<>();
            for (UnpackedNode child : rootNode.children) {
                getAllFileObjectsRec(ret, child);
            }
            return ret;
        }

        private void getAllFileObjectsRec(List<AbstractFile> list, UnpackedNode parent) {
            list.add(parent.getFile());
            for (UnpackedNode child : parent.children) {
                getAllFileObjectsRec(list, child);
            }
        }

        /**
         * Traverse the tree top-down after unzipping is done and create derived
         * files for the entire hierarchy
         */
        void updateOrAddFileToCaseRec(HashMap<String, ZipFileStatusWrapper> statusMap, String archiveFilePath) throws TskCoreException, NoCurrentCaseException {
            final FileManager fileManager = Case.getCurrentCaseThrows().getServices().getFileManager();
            for (UnpackedNode child : rootNode.children) {
                updateOrAddFileToCaseRec(child, fileManager, statusMap, archiveFilePath);
            }
        }

        /**
         * Add derived files to the case if they do not exist, update the
         * derived file data if the new file contains more information than the
         * existing one, and do nothing if the existing information is complete.
         *
         * @param node            - the UnpackedNode for the file which is being
         *                        added or updated
         * @param fileManager     - the file manager to perform the adding or
         *                        updating
         * @param statusMap       - the map of existing files and their status
         * @param archiveFilePath - the archive file path for the unpacked node
         *
         * @throws TskCoreException
         */
        private void updateOrAddFileToCaseRec(UnpackedNode node, FileManager fileManager, HashMap<String, ZipFileStatusWrapper> statusMap, String archiveFilePath) throws TskCoreException {
            DerivedFile df;
            try {
                String nameInDatabase = getKeyFromUnpackedNode(node, archiveFilePath);
                ZipFileStatusWrapper existingFile = nameInDatabase == null ? null : statusMap.get(nameInDatabase);
                if (existingFile == null) {
                    df = fileManager.addDerivedFile(node.getFileName(), node.getLocalRelPath(), node.getSize(),
                            node.getCtime(), node.getCrtime(), node.getAtime(), node.getMtime(),
                            node.isIsFile(), node.getParent().getFile(), "", EmbeddedFileExtractorModuleFactory.getModuleName(),
                            "", "", TskData.EncodingType.XOR1);
                    statusMap.put(getKeyAbstractFile(df), new ZipFileStatusWrapper(df, ZipFileStatus.EXISTS));
                } else {
                    String key = getKeyAbstractFile(existingFile.getFile());
                    if (existingFile.getStatus() == ZipFileStatus.EXISTS && existingFile.getFile().getSize() < node.getSize()) {
                        existingFile.setStatus(ZipFileStatus.UPDATE);
                        statusMap.put(key, existingFile);
                    }
                    if (existingFile.getStatus() == ZipFileStatus.UPDATE) {
                        //if the we are updating a file and its mime type was octet-stream we want to re-type it
                        String mimeType = existingFile.getFile().getMIMEType().equalsIgnoreCase("application/octet-stream") ? null : existingFile.getFile().getMIMEType();
                        df = fileManager.updateDerivedFile((DerivedFile) existingFile.getFile(), node.getLocalRelPath(), node.getSize(),
                                node.getCtime(), node.getCrtime(), node.getAtime(), node.getMtime(),
                                node.isIsFile(), mimeType, "", EmbeddedFileExtractorModuleFactory.getModuleName(),
                                "", "", TskData.EncodingType.XOR1);
                    } else {
                        //ALREADY CURRENT - SKIP
                        statusMap.put(key, new ZipFileStatusWrapper(existingFile.getFile(), ZipFileStatus.SKIP));
                        df = (DerivedFile) existingFile.getFile();
                    }
                }
                node.setFile(df);
            } catch (TskCoreException ex) {
                logger.log(Level.SEVERE, "Error adding a derived file to db:" + node.getFileName(), ex); //NON-NLS
                throw new TskCoreException(
                        NbBundle.getMessage(SevenZipExtractor.class, "EmbeddedFileExtractorIngestModule.ArchiveExtractor.UnpackedTree.exception.msg",
                                node.getFileName()), ex);
            }
            //recurse adding the children if this file was incomplete the children presumably need to be added
            for (UnpackedNode child : node.children) {
                updateOrAddFileToCaseRec(child, fileManager, statusMap, getKeyFromUnpackedNode(node, archiveFilePath));
            }
        }

        /**
         * A node in the unpacked tree that represents a file or folder.
         */
        private class UnpackedNode {

            private String fileName;
            private AbstractFile file;
            private List<UnpackedNode> children = new ArrayList<>();
            private String localRelPath = "";
            private long size;
            private long ctime, crtime, atime, mtime;
            private boolean isFile;
            private UnpackedNode parent;

            //root constructor
            UnpackedNode() {
            }

            //child node constructor
            UnpackedNode(String fileName, UnpackedNode parent) {
                this.fileName = fileName;
                this.parent = parent;
                this.localRelPath = parent.localRelPath + File.separator + fileName;
                //new child derived file will be set by unpack() method
                parent.children.add(this);
            }

            public long getCtime() {
                return ctime;
            }

            public long getCrtime() {
                return crtime;
            }

            public long getAtime() {
                return atime;
            }

            public long getMtime() {
                return mtime;
            }

            public void setFileName(String fileName) {
                this.fileName = fileName;
            }

            UnpackedNode getParent() {
                return parent;
            }

            void addDerivedInfo(long size,
                                boolean isFile,
                                long ctime, long crtime, long atime, long mtime, String relLocalPath) {
                this.size = size;
                this.isFile = isFile;
                this.ctime = ctime;
                this.crtime = crtime;
                this.atime = atime;
                this.mtime = mtime;
                this.localRelPath = relLocalPath;
            }

            void setFile(AbstractFile file) {
                this.file = file;
            }

            /**
             * get child by name or null if it doesn't exist
             *
             * @param childFileName
             *
             * @return
             */
            UnpackedNode getChild(String childFileName) {
                UnpackedNode ret = null;
                for (UnpackedNode child : children) {
                    if (child.fileName.equals(childFileName)) {
                        ret = child;
                        break;
                    }
                }
                return ret;
            }

            public String getFileName() {
                return fileName;
            }

            public AbstractFile getFile() {
                return file;
            }

            public String getLocalRelPath() {
                return localRelPath;
            }

            public long getSize() {
                return size;
            }

            public boolean isIsFile() {
                return isFile;
            }
        }
    }

    /**
     * Tracks archive hierarchy and archive depth
     */
    private static class ArchiveDepthCountTree {

        //keeps all nodes refs for easy search
        private final List<Archive> archives = new ArrayList<>();

        /**
         * Search for previously added parent archive by id
         *
         * @param objectId parent archive object id
         *
         * @return the archive node or null if not found
         */
        Archive findArchive(long objectId) {
            for (Archive ar : archives) {
                if (ar.objectId == objectId) {
                    return ar;
                }
            }

            return null;
        }

        /**
         * Add a new archive to track of depth
         *
         * @param parent   parent archive or null
         * @param objectId object id of the new archive
         *
         * @return the archive added
         */
        Archive addArchive(Archive parent, long objectId) {
            Archive child = new Archive(parent, objectId);
            archives.add(child);
            return child;
        }

        private static class Archive {

            int depth;
            long objectId;
            Archive parent;
            List<Archive> children;

            Archive(Archive parent, long objectId) {
                this.parent = parent;
                this.objectId = objectId;
                children = new ArrayList<>();
                if (parent != null) {
                    parent.children.add(this);
                    this.depth = parent.depth + 1;
                } else {
                    this.depth = 0;
                }
            }

            /**
             * get archive depth of this archive
             *
             * @return
             */
            int getDepth() {
                return depth;
            }
        }
    }

    /**
     * A class which wraps an AbstractFile and an enum identifing whether the
     * file which exists in the case database is current
     */
    private final class ZipFileStatusWrapper {

        private final AbstractFile abstractFile;
        private ZipFileStatus zipStatus;

        /**
         * Construct a ZipFileStatusWrapper to wrap the given AbstractFile and
         * status
         *
         * @param file   - The AbstractFile which exists in the case database
         * @param status - an indicator of if the file information is current
         */
        private ZipFileStatusWrapper(AbstractFile file, ZipFileStatus status) {
            abstractFile = file;
            zipStatus = status;
        }

        /**
         * Get the AbstractFile contained in this object
         *
         * @return abstractFile - The abstractFile this object wraps
         */
        private AbstractFile getFile() {
            return abstractFile;
        }

        /**
         * Get whether the file should be skipped or updated
         *
         * @return zipStatus - an Enum value indicating if the file is current
         */
        private ZipFileStatus getStatus() {
            return zipStatus;
        }

        /**
         * Set the zipStatus of the file being wrapped when it changes
         *
         * @param status - an Enum value indicating if the file is current
         */
        private void setStatus(ZipFileStatus status) {
            zipStatus = status;
        }

    }

    /**
     * The status of the file from the archive in regards to whether it should
     * be updated
     */
    private enum ZipFileStatus {
        UPDATE, //Should be updated //NON-NLS
        SKIP, //File is current can be skipped //NON-NLS
        EXISTS //File exists but it is unknown if it is current //NON-NLS
    }
}<|MERGE_RESOLUTION|>--- conflicted
+++ resolved
@@ -494,11 +494,7 @@
         final long archiveId = archiveFile.getId();
         SevenZipExtractor.ArchiveDepthCountTree.Archive parentAr = null;
         try {
-<<<<<<< HEAD
-            blackboard = Case.getOpenCase().getSleuthkitCase().getBlackboard();
-=======
-            blackboard = Case.getCurrentCaseThrows().getServices().getBlackboard();
->>>>>>> b187f430
+            blackboard = Case.getCurrentCaseThrows().getSleuthkitCase().getBlackboard();
         } catch (NoCurrentCaseException ex) {
             logger.log(Level.INFO, "Exception while getting open case.", ex); //NON-NLS
             unpackSuccessful = false;
