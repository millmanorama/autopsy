--- conflicted
+++ resolved
@@ -28,16 +28,9 @@
 
 class TikaFileTypeDetector {
 
-<<<<<<< HEAD
-    private static Tika tikaInst = new Tika(); //calling detect() with this should be thread-safe
-//    private final int BUFFER_SIZE = 64 * 1024; //how many bytes to pass in
-    private final int BUFFER_SIZE = 100; //how many bytes to pass in
-    private byte buffer[] = new byte[BUFFER_SIZE];
-=======
     private static final Tika tikaInst = new Tika(); //calling detect() with this should be thread-safe
     private final int BUFFER_SIZE = 64 * 1024; //how many bytes to pass in
     private final byte buffer[] = new byte[BUFFER_SIZE];
->>>>>>> 892507b7
             
     /**
      * 
@@ -67,12 +60,7 @@
                 // do nothing
             } 
 
-<<<<<<< HEAD
-//            String mimetype = tikaInst.detect(buffer, abstractFile.getName());
-            String mimetype = tikaInst.detect(buffer);
-=======
             String mimetype = tikaInst.detect(buf, abstractFile.getName());
->>>>>>> 892507b7
             // Remove tika's name out of the general types like msoffice and ooxml
             return mimetype.replace("tika-", ""); //NON-NLS
         } catch (Exception ex) {
