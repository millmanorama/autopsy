/*
 * Autopsy Forensic Browser
 *
 * Copyright 2013-15 Basis Technology Corp.
 * Contact: carrier <at> sleuthkit <dot> org
 *
 * Licensed under the Apache License, Version 2.0 (the "License");
 * you may not use this file except in compliance with the License.
 * You may obtain a copy of the License at
 *
 *     http://www.apache.org/licenses/LICENSE-2.0
 *
 * Unless required by applicable law or agreed to in writing, software
 * distributed under the License is distributed on an "AS IS" BASIS,
 * WITHOUT WARRANTIES OR CONDITIONS OF ANY KIND, either express or implied.
 * See the License for the specific language governing permissions and
 * limitations under the License.
 */
package org.sleuthkit.autopsy.timeline.events.db;

import com.google.common.base.Stopwatch;
import com.google.common.collect.HashMultimap;
import com.google.common.collect.SetMultimap;
import java.nio.file.Paths;
import java.sql.Connection;
import java.sql.DriverManager;
import java.sql.PreparedStatement;
import java.sql.ResultSet;
import java.sql.SQLException;
import java.sql.Statement;
import java.sql.Types;
import java.util.ArrayList;
import java.util.Arrays;
import java.util.Collection;
import java.util.Collections;
import java.util.HashMap;
import java.util.HashSet;
import java.util.Iterator;
import java.util.List;
import java.util.Map;
import java.util.Objects;
import java.util.Set;
import java.util.TimeZone;
import java.util.concurrent.locks.Lock;
import java.util.concurrent.locks.ReentrantReadWriteLock;
import java.util.logging.Level;
import java.util.stream.Collectors;
import java.util.stream.Stream;
import javax.annotation.Nonnull;
import org.apache.commons.lang3.StringUtils;
import org.joda.time.DateTimeZone;
import org.joda.time.Interval;
import org.joda.time.Period;
import org.openide.util.Exceptions;
import org.sleuthkit.autopsy.casemodule.Case;
import org.sleuthkit.autopsy.coreutils.Logger;
import org.sleuthkit.autopsy.timeline.TimeLineController;
import org.sleuthkit.autopsy.timeline.events.AggregateEvent;
import org.sleuthkit.autopsy.timeline.events.TimeLineEvent;
import org.sleuthkit.autopsy.timeline.events.type.BaseTypes;
import org.sleuthkit.autopsy.timeline.events.type.EventType;
import org.sleuthkit.autopsy.timeline.events.type.RootEventType;
import org.sleuthkit.autopsy.timeline.filters.RootFilter;
import org.sleuthkit.autopsy.timeline.utils.RangeDivisionInfo;
import org.sleuthkit.autopsy.timeline.zooming.DescriptionLOD;
import static org.sleuthkit.autopsy.timeline.zooming.DescriptionLOD.FULL;
import static org.sleuthkit.autopsy.timeline.zooming.DescriptionLOD.MEDIUM;
import static org.sleuthkit.autopsy.timeline.zooming.DescriptionLOD.SHORT;
import org.sleuthkit.autopsy.timeline.zooming.EventTypeZoomLevel;
import org.sleuthkit.autopsy.timeline.zooming.TimeUnits;
import static org.sleuthkit.autopsy.timeline.zooming.TimeUnits.DAYS;
import static org.sleuthkit.autopsy.timeline.zooming.TimeUnits.HOURS;
import static org.sleuthkit.autopsy.timeline.zooming.TimeUnits.MINUTES;
import static org.sleuthkit.autopsy.timeline.zooming.TimeUnits.MONTHS;
import static org.sleuthkit.autopsy.timeline.zooming.TimeUnits.SECONDS;
import static org.sleuthkit.autopsy.timeline.zooming.TimeUnits.YEARS;
import org.sleuthkit.autopsy.timeline.zooming.ZoomParams;
import org.sleuthkit.datamodel.SleuthkitCase;
import org.sleuthkit.datamodel.TskData;
import org.sqlite.SQLiteJDBCLoader;

/**
 * Provides access to the Timeline SQLite database.
 *
 * This class borrows a lot of ideas and techniques from
 * {@link  SleuthkitCase}. Creating an abstract base class for SQLite
 * databases, or using a higherlevel persistence api may make sense in the
 * future.
 */
public class EventDB {

<<<<<<< HEAD
=======
    private PreparedStatement insertHashSetStmt;
    private PreparedStatement insertHashHitStmt;
    private PreparedStatement selectHashSetStmt;

    /** enum to represent columns in the events table */
    enum EventTableColumn {

        EVENT_ID("event_id"), // NON-NLS
        FILE_ID("file_id"), // NON-NLS
        ARTIFACT_ID("artifact_id"), // NON-NLS
        BASE_TYPE("base_type"), // NON-NLS
        SUB_TYPE("sub_type"), // NON-NLS
        KNOWN("known_state"), // NON-NLS
        DATA_SOURCE_ID("datasource_id"), // NON-NLS
        FULL_DESCRIPTION("full_description"), // NON-NLS
        MED_DESCRIPTION("med_description"), // NON-NLS
        SHORT_DESCRIPTION("short_description"), // NON-NLS
        TIME("time"),
        HASH_HIT("hash_hit"); // NON-NLS

        private final String columnName;

        private EventTableColumn(String columnName) {
            this.columnName = columnName;
        }

        @Override
        public String toString() {
            return columnName;
        }

    }

>>>>>>> bd3b4a2b
    /** enum to represent keys stored in db_info table */
    private enum DBInfoKey {

        LAST_ARTIFACT_ID("last_artifact_id"), // NON-NLS
        LAST_OBJECT_ID("last_object_id"), // NON-NLS
        WAS_INGEST_RUNNING("was_ingest_running"); // NON-NLS

        private final String keyName;

        private DBInfoKey(String keyName) {
            this.keyName = keyName;
        }

        @Override
        public String toString() {
            return keyName;
        }
    }

    private static final java.util.logging.Logger LOGGER = Logger.getLogger(EventDB.class.getName());

    static {
        //make sure sqlite driver is loaded, possibly redundant
        try {
            Class.forName("org.sqlite.JDBC"); // NON-NLS
        } catch (ClassNotFoundException ex) {
            LOGGER.log(Level.SEVERE, "Failed to load sqlite JDBC driver", ex); // NON-NLS
        }
    }

    /**
     * public factory method. Creates and opens a connection to a database at
     * the given path. If a database does not already exist at that path, one is
     * created.
     *
     * @param autoCase the Autopsy {@link Case} the is events database is for.
     *
     * @return a new EventDB or null if there was an error.
     */
    public static EventDB getEventDB(Case autoCase) {
        try {
            return new EventDB(autoCase);
        } catch (SQLException ex) {
            LOGGER.log(Level.SEVERE, "sql error creating database connection", ex); // NON-NLS
            return null;
        } catch (Exception ex) {
            LOGGER.log(Level.SEVERE, "error creating database connection", ex); // NON-NLS
            return null;
        }
    }

    private volatile Connection con;

    private final String dbPath;

    private PreparedStatement getDBInfoStmt;
    private PreparedStatement getEventByIDStmt;
    private PreparedStatement getMaxTimeStmt;
    private PreparedStatement getMinTimeStmt;
    private PreparedStatement getDataSourceIDsStmt;
    private PreparedStatement insertRowStmt;
    private PreparedStatement recordDBInfoStmt;
    private PreparedStatement insertHashSetStmt;
    private PreparedStatement insertHashHitStmt;
    private PreparedStatement selectHashSetStmt;
    private PreparedStatement countAllEventsStmt;
    private PreparedStatement dropEventsTableStmt;
    private PreparedStatement dropHashSetHitsTableStmt;
    private PreparedStatement dropHashSetsTableStmt;
    private PreparedStatement dropDBInfoTableStmt;
    private PreparedStatement selectEventsFromOBjectAndArtifactStmt;

    private final Set<PreparedStatement> preparedStatements = new HashSet<>();

    private final Lock DBLock = new ReentrantReadWriteLock(true).writeLock(); //using exclusive lock for all db ops for now

    private EventDB(Case autoCase) throws SQLException, Exception {
        //should this go into module output (or even cache, we should be able to rebuild it)?
        this.dbPath = Paths.get(autoCase.getCaseDirectory(), "events.db").toString(); //NON-NLS
        initializeDB();
    }

    @Override
    public void finalize() throws Throwable {
        try {
            closeDBCon();
        } finally {
            super.finalize();
        }
    }

    void closeDBCon() {
        if (con != null) {
            try {
                closeStatements();
                con.close();
            } catch (SQLException ex) {
                LOGGER.log(Level.WARNING, "Failed to close connection to evetns.db", ex); // NON-NLS
            }
        }
        con = null;
    }

    public Interval getSpanningInterval(Collection<Long> eventIDs) {
        DBLock.lock();
        try (Statement stmt = con.createStatement();
                //You can't inject multiple values into one ? paramater in prepared statement,
                //so we make new statement each time...
                ResultSet rs = stmt.executeQuery("select Min(time), Max(time) from events where event_id in (" + StringUtils.join(eventIDs, ", ") + ")");) { // NON-NLS
            while (rs.next()) {
                return new Interval(rs.getLong("Min(time)"), rs.getLong("Max(time)") + 1, DateTimeZone.UTC); // NON-NLS
            }
        } catch (SQLException ex) {
            LOGGER.log(Level.SEVERE, "Error executing get spanning interval query.", ex); // NON-NLS
        } finally {
            DBLock.unlock();
        }
        return null;
    }

    EventTransaction beginTransaction() {
        return new EventTransaction();
    }

    void commitTransaction(EventTransaction tr, Boolean notify) {
        if (tr.isClosed()) {
            throw new IllegalArgumentException("can't close already closed transaction"); // NON-NLS
        }
        tr.commit(notify);
    }

    /**
     * @return the total number of events in the database or,
     *         -1 if there is an error.
     */
    int countAllEvents() {
        DBLock.lock();
        try (ResultSet rs = countAllEventsStmt.executeQuery()) { // NON-NLS
            while (rs.next()) {
                return rs.getInt("count"); // NON-NLS
            }
        } catch (SQLException ex) {
            LOGGER.log(Level.SEVERE, "Error counting all events", ex);
        } finally {
            DBLock.unlock();
        }
        return -1;
    }

    /**
     * get the count of all events that fit the given zoom params organized by
     * the EvenType of the level spcified in the ZoomParams
     *
     * @param params the params that control what events to count and how to
     *               organize the returned map
     *
     * @return a map from event type( of the requested level) to event counts
     */
    Map<EventType, Long> countEventsByType(ZoomParams params) {
        if (params.getTimeRange() != null) {
            return countEvents(params.getTimeRange().getStartMillis() / 1000,
                    params.getTimeRange().getEndMillis() / 1000,
                    params.getFilter(), params.getTypeZoomLevel());
        } else {
            return Collections.emptyMap();
        }
    }

    /**
     * drop the tables from this database and recreate them in order to start
     * over.
     */
    void reInitializeDB() {
        DBLock.lock();
        try {
            dropEventsTableStmt.executeUpdate();
            dropHashSetHitsTableStmt.executeUpdate();
            dropHashSetsTableStmt.executeUpdate();
            dropDBInfoTableStmt.executeUpdate();
            initializeDB();;
        } catch (SQLException ex) {
            LOGGER.log(Level.SEVERE, "could not drop old tables table", ex); // NON-NLS
        } finally {
            DBLock.unlock();
        }
    }

<<<<<<< HEAD
=======
    List<AggregateEvent> getAggregatedEvents(ZoomParams params) {
        return getAggregatedEvents(params.getTimeRange(), params.getFilter(), params.getTypeZoomLevel(), params.getDescrLOD());
    }

>>>>>>> bd3b4a2b
    Interval getBoundingEventsInterval(Interval timeRange, RootFilter filter) {
        long start = timeRange.getStartMillis() / 1000;
        long end = timeRange.getEndMillis() / 1000;
        final String sqlWhere = SQLHelper.getSQLWhere(filter);
        DBLock.lock();
        try (Statement stmt = con.createStatement(); //can't use prepared statement because of complex where clause
                ResultSet rs = stmt.executeQuery(" select (select Max(time) from events" + useHashHitTablesHelper(filter) + " where time <=" + start + " and " + sqlWhere + ") as start,"
                        + "(select Min(time) from  from events" + useHashHitTablesHelper(filter) + " where time >= " + end + " and " + sqlWhere + ") as end")) { // NON-NLS
            while (rs.next()) {

                long start2 = rs.getLong("start"); // NON-NLS
                long end2 = rs.getLong("end"); // NON-NLS

                if (end2 == 0) {
                    end2 = getMaxTime();
                }
                //System.out.println(start2 + " " + start + " " + end + " " + end2);
                return new Interval(start2 * 1000, (end2 + 1) * 1000, TimeLineController.getJodaTimeZone());
            }
        } catch (SQLException ex) {
            LOGGER.log(Level.SEVERE, "Failed to get MIN time.", ex); // NON-NLS
        } finally {
            DBLock.unlock();
        }
        return null;
    }

    TimeLineEvent getEventById(Long eventID) {
        TimeLineEvent result = null;
        DBLock.lock();
        try {
            getEventByIDStmt.clearParameters();
            getEventByIDStmt.setLong(1, eventID);
            try (ResultSet rs = getEventByIDStmt.executeQuery()) {
                while (rs.next()) {
                    result = constructTimeLineEvent(rs);
                    break;
                }
            }
        } catch (SQLException sqlEx) {
            LOGGER.log(Level.SEVERE, "exception while querying for event with id = " + eventID, sqlEx); // NON-NLS
        } finally {
            DBLock.unlock();
        }
        return result;
    }

    Set<Long> getEventIDs(Interval timeRange, RootFilter filter) {
        return getEventIDs(timeRange.getStartMillis() / 1000, timeRange.getEndMillis() / 1000, filter);
    }

    Set<Long> getEventIDs(Long startTime, Long endTime, RootFilter filter) {
        if (Objects.equals(startTime, endTime)) {
            endTime++;
        }
        Set<Long> resultIDs = new HashSet<>();

        DBLock.lock();
        final String query = "select event_id from  from events" + useHashHitTablesHelper(filter) + " where time >=  " + startTime + " and time <" + endTime + " and " + SQLHelper.getSQLWhere(filter); // NON-NLS
        //System.out.println(query);
        try (Statement stmt = con.createStatement();
                ResultSet rs = stmt.executeQuery(query)) {

            while (rs.next()) {
                resultIDs.add(rs.getLong("event_id"));
            }

        } catch (SQLException sqlEx) {
            LOGGER.log(Level.SEVERE, "failed to execute query for event ids in range", sqlEx); // NON-NLS
        } finally {
            DBLock.unlock();
        }

        return resultIDs;
    }

    long getLastArtfactID() {
        return getDBInfo(DBInfoKey.LAST_ARTIFACT_ID, -1);
    }

    long getLastObjID() {
        return getDBInfo(DBInfoKey.LAST_OBJECT_ID, -1);
    }

    boolean hasNewColumns() {
        /* this relies on the fact that no tskObj has ID 0 but 0 is the default
         * value for the datasource_id column in the events table. */
        return hasHashHitColumn() && hasDataSourceIDColumn() && hasTaggedColumn()
                && (getDataSourceIDs().isEmpty() == false);
    }

    Set<Long> getDataSourceIDs() {
        HashSet<Long> hashSet = new HashSet<>();
        DBLock.lock();
        try (ResultSet rs = getDataSourceIDsStmt.executeQuery()) {
            while (rs.next()) {
                long datasourceID = rs.getLong("datasource_id");
                //this relies on the fact that no tskObj has ID 0 but 0 is the default value for the datasource_id column in the events table.
                if (datasourceID != 0) {
                    hashSet.add(datasourceID);
                }
            }
        } catch (SQLException ex) {
            LOGGER.log(Level.SEVERE, "Failed to get MAX time.", ex); // NON-NLS
        } finally {
            DBLock.unlock();
        }
        return hashSet;
    }

    Map<Long, String> getHashSetNames() {
        Map<Long, String> hashSets = new HashMap<>();
        DBLock.lock();
        try (ResultSet rs = con.createStatement().executeQuery("select * from hash_sets")) {
            while (rs.next()) {
                long hashSetID = rs.getLong("hash_set_id");
                String hashSetName = rs.getString("hash_set_name");
                hashSets.put(hashSetID, hashSetName);
            }
        } catch (SQLException ex) {
            LOGGER.log(Level.SEVERE, "Failed to get hash sets.", ex); // NON-NLS
        } finally {
            DBLock.unlock();
        }
        return Collections.unmodifiableMap(hashSets);
    }

    /** @return maximum time in seconds from unix epoch */
    Long getMaxTime() {
        DBLock.lock();
        try (ResultSet rs = getMaxTimeStmt.executeQuery()) {
            while (rs.next()) {
                return rs.getLong("max"); // NON-NLS
            }
        } catch (SQLException ex) {
            LOGGER.log(Level.SEVERE, "Failed to get MAX time.", ex); // NON-NLS
        } finally {
            DBLock.unlock();
        }
        return -1l;
    }

    /** @return maximum time in seconds from unix epoch */
    Long getMinTime() {
        DBLock.lock();
        try (ResultSet rs = getMinTimeStmt.executeQuery()) {
            while (rs.next()) {
                return rs.getLong("min"); // NON-NLS
            }
        } catch (SQLException ex) {
            LOGGER.log(Level.SEVERE, "Failed to get MIN time.", ex); // NON-NLS
        } finally {
            DBLock.unlock();
        }
        return -1l;
    }

    boolean getWasIngestRunning() {
        return getDBInfo(DBInfoKey.WAS_INGEST_RUNNING, 0) != 0;
    }

    /**
     * create the table and indices if they don't already exist
     *
     *
     * @return the number of rows in the table , count > 0 indicating an
     *         existing table
     */
    final synchronized void initializeDB() {

        try {
            if (con == null || con.isClosed()) {
                con = DriverManager.getConnection("jdbc:sqlite:" + dbPath); // NON-NLS
            }
        } catch (SQLException ex) {
            LOGGER.log(Level.SEVERE, "Failed to open connection to events.db", ex); // NON-NLS
            return;
        }
        try {
            configureDB();
        } catch (SQLException ex) {
            LOGGER.log(Level.SEVERE, "problem accessing  database", ex); // NON-NLS
            return;
        }

        DBLock.lock();
        try {
            try (Statement stmt = con.createStatement()) {
                String sql = "CREATE TABLE if not exists db_info " // NON-NLS
                        + " ( key TEXT, " // NON-NLS
                        + " value INTEGER, " // NON-NLS
                        + "PRIMARY KEY (key))"; // NON-NLS
                stmt.execute(sql);
            } catch (SQLException ex) {
                LOGGER.log(Level.SEVERE, "problem creating db_info table", ex); // NON-NLS
            }

            try (Statement stmt = con.createStatement()) {
                String sql = "CREATE TABLE if not exists events " // NON-NLS
                        + " (event_id INTEGER PRIMARY KEY, " // NON-NLS
                        + " datasource_id INTEGER, " // NON-NLS
                        + " file_id INTEGER, " // NON-NLS
                        + " artifact_id INTEGER, " // NON-NLS
                        + " time INTEGER, " // NON-NLS
                        + " sub_type INTEGER, " // NON-NLS
                        + " base_type INTEGER, " // NON-NLS
                        + " full_description TEXT, " // NON-NLS
                        + " med_description TEXT, " // NON-NLS
                        + " short_description TEXT, " // NON-NLS
                        + " known_state INTEGER,"
                        + " hash_hit INTEGER)"; //boolean // NON-NLS
                stmt.execute(sql);
            } catch (SQLException ex) {
                LOGGER.log(Level.SEVERE, "problem creating  database table", ex); // NON-NLS
            }

            if (hasDataSourceIDColumn() == false) {
                try (Statement stmt = con.createStatement()) {
                    String sql = "ALTER TABLE events ADD COLUMN datasource_id INTEGER"; // NON-NLS
                    stmt.execute(sql);
                } catch (SQLException ex) {

                    LOGGER.log(Level.SEVERE, "problem upgrading events table", ex); // NON-NLS
<<<<<<< HEAD
                }
            }
            if (hasTaggedColumn() == false) {
                try (Statement stmt = con.createStatement()) {
                    String sql = "ALTER TABLE events ADD COLUMN tagged INTEGER"; // NON-NLS
                    stmt.execute(sql);
                } catch (SQLException ex) {

                    LOGGER.log(Level.SEVERE, "problem upgrading events table", ex); // NON-NLS
=======
>>>>>>> bd3b4a2b
                }
            }

            if (hasHashHitColumn() == false) {
                try (Statement stmt = con.createStatement()) {
                    String sql = "ALTER TABLE events ADD COLUMN hash_hit INTEGER"; // NON-NLS
                    stmt.execute(sql);
                } catch (SQLException ex) {
                    LOGGER.log(Level.SEVERE, "problem upgrading events table", ex); // NON-NLS
                }
            }

            try (Statement stmt = con.createStatement()) {
                String sql = "CREATE TABLE  if not exists hash_sets "
                        + "( hash_set_id INTEGER primary key,"
                        + " hash_set_name VARCHAR(255) UNIQUE NOT NULL)";
                stmt.execute(sql);
            } catch (SQLException ex) {
                LOGGER.log(Level.SEVERE, "problem creating hash_sets table", ex);
            }

            try (Statement stmt = con.createStatement()) {
                String sql = "CREATE TABLE  if not exists hash_set_hits "
                        + "(hash_set_id INTEGER REFERENCES hash_sets(hash_set_id) not null, "
                        + " event_id INTEGER REFERENCES events(event_id) not null, "
                        + " PRIMARY KEY (hash_set_id, event_id))";
                stmt.execute(sql);
            } catch (SQLException ex) {
                LOGGER.log(Level.SEVERE, "problem creating hash_set_hits table", ex);
            }

<<<<<<< HEAD
            createIndex("events", Arrays.asList("file_id"));
            createIndex("events", Arrays.asList("artifact_id"));
            createIndex("events", Arrays.asList("sub_type", "time"));
            createIndex("events", Arrays.asList("base_type", "time"));
            createIndex("events", Arrays.asList("known_state"));

            try {
                insertRowStmt = prepareStatement(
                        "INSERT INTO events (datasource_id,file_id ,artifact_id, time, sub_type, base_type, full_description, med_description, short_description, known_state, hash_hit, tagged) " // NON-NLS
                        + "VALUES (?,?,?,?,?,?,?,?,?,?,?,?)"); // NON-NLS

                getDataSourceIDsStmt = prepareStatement("SELECT DISTINCT datasource_id FROM events"); // NON-NLS
                getMaxTimeStmt = prepareStatement("SELECT Max(time) AS max FROM events"); // NON-NLS
                getMinTimeStmt = prepareStatement("SELECT Min(time) AS min FROM events"); // NON-NLS
                getEventByIDStmt = prepareStatement("SELECT * FROM events WHERE event_id =  ?"); // NON-NLS
                recordDBInfoStmt = prepareStatement("INSERT OR REPLACE INTO db_info (key, value) values (?, ?)"); // NON-NLS
                getDBInfoStmt = prepareStatement("SELECT value FROM db_info WHERE key = ?"); // NON-NLS
                insertHashSetStmt = prepareStatement("INSERT OR IGNORE INTO hash_sets (hash_set_name)  values (?)");
                selectHashSetStmt = prepareStatement("SELECT hash_set_id FROM hash_sets WHERE hash_set_name = ?");
                insertHashHitStmt = prepareStatement("INSERT OR IGNORE INTO hash_set_hits (hash_set_id, event_id) values (?,?)");
                countAllEventsStmt = prepareStatement("SELECT count(*) AS count FROM events");
                dropEventsTableStmt = prepareStatement("DROP TABLE IF EXISTS events");
                dropHashSetHitsTableStmt = prepareStatement("DROP TABLE IF EXISTS hash_set_hits");
                dropHashSetsTableStmt = prepareStatement("DROP TABLE IF EXISTS hash_sets");
                dropDBInfoTableStmt = prepareStatement("DROP TABLE IF EXISTS db_ino");
                selectEventsFromOBjectAndArtifactStmt = prepareStatement("SELECT event_id FROM events WHERE file_id == ? AND artifact_id IS ?");
=======
            createEventsIndex(Arrays.asList(EventTableColumn.FILE_ID));
            createEventsIndex(Arrays.asList(EventTableColumn.ARTIFACT_ID));
            createEventsIndex(Arrays.asList(EventTableColumn.SUB_TYPE, EventTableColumn.TIME));
            createEventsIndex(Arrays.asList(EventTableColumn.BASE_TYPE, EventTableColumn.TIME));
            createEventsIndex(Arrays.asList(EventTableColumn.KNOWN));

            try {
                insertRowStmt = prepareStatement(
                        "INSERT INTO events (datasource_id,file_id ,artifact_id, time, sub_type, base_type, full_description, med_description, short_description, known_state, hash_hit) " // NON-NLS
                        + "VALUES (?,?,?,?,?,?,?,?,?,?,?)"); // NON-NLS

                getDataSourceIDsStmt = prepareStatement("select distinct datasource_id from events"); // NON-NLS
                getMaxTimeStmt = prepareStatement("select Max(time) as max from events"); // NON-NLS
                getMinTimeStmt = prepareStatement("select Min(time) as min from events"); // NON-NLS
                getEventByIDStmt = prepareStatement("select * from events where event_id =  ?"); // NON-NLS
                recordDBInfoStmt = prepareStatement("insert or replace into db_info (key, value) values (?, ?)"); // NON-NLS
                getDBInfoStmt = prepareStatement("select value from db_info where key = ?"); // NON-NLS
                insertHashSetStmt = prepareStatement("insert or ignore into hash_sets (hash_set_name)  values (?)");
                selectHashSetStmt = prepareStatement("select hash_set_id from hash_sets where hash_set_name = ?");
                insertHashHitStmt = prepareStatement("insert or ignore into hash_set_hits (hash_set_id, event_id) values (?,?)");
>>>>>>> bd3b4a2b
            } catch (SQLException sQLException) {
                LOGGER.log(Level.SEVERE, "failed to prepareStatment", sQLException); // NON-NLS
            }

        } finally {
            DBLock.unlock();
        }
    }

    /**
     * @param tableName  the value of tableName
     * @param columnList the value of columnList
     */
    private void createEventsIndex(final List<EventTableColumn> columnList) {
        createIndex("events",
                columnList.stream().map(EventTableColumn::toString).collect(Collectors.toList()));
    }

    /**
     *
     * @param tableName  the value of tableName
     * @param columnList the value of columnList
     */
    private void createIndex(final String tableName, final List<String> columnList) {
        String indexColumns = columnList.stream().collect(Collectors.joining(",", "(", ")"));
        String indexName = tableName + StringUtils.join(columnList, "_") + "_idx";
        try (Statement stmt = con.createStatement()) {

            String sql = "CREATE INDEX IF NOT EXISTS " + indexName + " ON " + tableName + indexColumns; // NON-NLS
            stmt.execute(sql);
        } catch (SQLException ex) {
            LOGGER.log(Level.SEVERE, "problem creating index " + indexName, ex); // NON-NLS
        }
    }

    /**
     * @param dbColumn the value of dbColumn
     *
     * @return the boolean
     */
    private boolean hasDBColumn(@Nonnull final String dbColumn) {
        try (Statement stmt = con.createStatement()) {

            ResultSet executeQuery = stmt.executeQuery("PRAGMA table_info(events)");
            while (executeQuery.next()) {
                if (dbColumn.equals(executeQuery.getString("name"))) {
                    return true;
                }
            }
        } catch (SQLException ex) {
            LOGGER.log(Level.SEVERE, "problem executing pragma", ex); // NON-NLS
        }
        return false;
    }

    private boolean hasDataSourceIDColumn() {
        return hasDBColumn("datasource_id");
    }

    private boolean hasTaggedColumn() {
        return hasDBColumn("tagged");
    }

    private boolean hasHashHitColumn() {
        return hasDBColumn("hash_hit");
    }

    void insertEvent(long time, EventType type, long datasourceID, long objID,
            Long artifactID, String fullDescription, String medDescription,
<<<<<<< HEAD
            String shortDescription, TskData.FileKnown known, Set<String> hashSets, boolean tagged) {

        EventTransaction transaction = beginTransaction();
        insertEvent(time, type, datasourceID, objID, artifactID, fullDescription, medDescription, shortDescription, known, hashSets, tagged, transaction);
        commitTransaction(transaction, true);
=======
            String shortDescription, TskData.FileKnown known, Set<String> hashSets) {

        EventTransaction trans = beginTransaction();
        insertEvent(time, type, datasourceID, objID, artifactID, fullDescription, medDescription, shortDescription, known, hashSets, trans);
        commitTransaction(trans, true);
>>>>>>> bd3b4a2b
    }

    /**
     * use transactions to update files
     *
     * @param f
     * @param transaction
     */
    void insertEvent(long time, EventType type, long datasourceID, long objID,
            Long artifactID, String fullDescription, String medDescription,
            String shortDescription, TskData.FileKnown known, Set<String> hashSetNames,
<<<<<<< HEAD
            boolean tagged,
=======
>>>>>>> bd3b4a2b
            EventTransaction transaction) {

        if (transaction.isClosed()) {
            throw new IllegalArgumentException("can't update database with closed transaction"); // NON-NLS
        }
        int typeNum;
        int superTypeNum;

        typeNum = RootEventType.allTypes.indexOf(type);
        superTypeNum = type.getSuperType().ordinal();

        DBLock.lock();
        try {

            //"INSERT INTO events (datasource_id,file_id ,artifact_id, time, sub_type, base_type, full_description, med_description, short_description, known_state, hashHit, tagged) " 
            insertRowStmt.clearParameters();
            insertRowStmt.setLong(1, datasourceID);
            insertRowStmt.setLong(2, objID);
            if (artifactID != null) {
                insertRowStmt.setLong(3, artifactID);
            } else {
                insertRowStmt.setNull(3, Types.NULL);
            }
            insertRowStmt.setLong(4, time);

            if (typeNum != -1) {
                insertRowStmt.setInt(5, typeNum);
            } else {
                insertRowStmt.setNull(5, Types.INTEGER);
            }

            insertRowStmt.setInt(6, superTypeNum);
            insertRowStmt.setString(7, fullDescription);
            insertRowStmt.setString(8, medDescription);
            insertRowStmt.setString(9, shortDescription);

            insertRowStmt.setByte(10, known == null ? TskData.FileKnown.UNKNOWN.getFileKnownValue() : known.getFileKnownValue());

            insertRowStmt.setInt(11, hashSetNames.isEmpty() ? 0 : 1);
<<<<<<< HEAD
            insertRowStmt.setInt(12, tagged ? 1 : 0);
=======
>>>>>>> bd3b4a2b

            insertRowStmt.executeUpdate();

            try (ResultSet generatedKeys = insertRowStmt.getGeneratedKeys()) {
                while (generatedKeys.next()) {
                    long eventID = generatedKeys.getLong("last_insert_rowid()");
                    for (String name : hashSetNames) {

                        // "insert or ignore into hash_sets (hash_set_name)  values (?)"
                        insertHashSetStmt.setString(1, name);
                        insertHashSetStmt.executeUpdate();

                        //TODO: use nested select to get hash_set_id rather than seperate statement/query
                        //"select hash_set_id from hash_sets where hash_set_name = ?"
                        selectHashSetStmt.setString(1, name);
                        try (ResultSet rs = selectHashSetStmt.executeQuery()) {
                            while (rs.next()) {
                                int hashsetID = rs.getInt("hash_set_id");
                                //"insert or ignore into hash_set_hits (hash_set_id, obj_id) values (?,?)";
                                insertHashHitStmt.setInt(1, hashsetID);
                                insertHashHitStmt.setLong(2, eventID);
                                insertHashHitStmt.executeUpdate();
                                break;
                            }
                        }
                    }
                    break;
                }
            };

        } catch (SQLException ex) {
            LOGGER.log(Level.SEVERE, "failed to insert event", ex); // NON-NLS
        } finally {
            DBLock.unlock();
        }
    }

    Set<Long> markEventsTagged(long objectID, Long artifactID, boolean tagged) {
        HashSet<Long> eventIDs = new HashSet<>();

        DBLock.lock();

        try {
            selectEventsFromOBjectAndArtifactStmt.clearParameters();
            selectEventsFromOBjectAndArtifactStmt.setLong(1, objectID);
            if (Objects.isNull(artifactID)) {
                selectEventsFromOBjectAndArtifactStmt.setNull(2, Types.NULL);
            } else {
                selectEventsFromOBjectAndArtifactStmt.setLong(2, artifactID);
            }
            try (ResultSet executeQuery = selectEventsFromOBjectAndArtifactStmt.executeQuery();) {
                while (executeQuery.next()) {
                    eventIDs.add(executeQuery.getLong("event_id"));
                }
                try (Statement updateStatement = con.createStatement();) {
                    updateStatement.executeUpdate("UPDATE events SET tagged = " + (tagged ? 1 : 0)
                            + " WHERE event_id IN (" + StringUtils.join(eventIDs, ",") + ")");
                }
            }
        } catch (SQLException ex) {
            LOGGER.log(Level.SEVERE, "failed to mark events as " + (tagged ? "" : "(un)") + tagged, ex); // NON-NLS
        } finally {
            DBLock.unlock();
        }
        return eventIDs;
    }

    void recordLastArtifactID(long lastArtfID) {
        recordDBInfo(DBInfoKey.LAST_ARTIFACT_ID, lastArtfID);
    }

    void recordLastObjID(Long lastObjID) {
        recordDBInfo(DBInfoKey.LAST_OBJECT_ID, lastObjID);
    }

    void recordWasIngestRunning(boolean wasIngestRunning) {
        recordDBInfo(DBInfoKey.WAS_INGEST_RUNNING, (wasIngestRunning ? 1 : 0));
    }

    void rollBackTransaction(EventTransaction trans) {
        trans.rollback();
    }

    boolean tableExists() {
        //TODO: use prepared statement - jm
        try (Statement createStatement = con.createStatement();
                ResultSet executeQuery = createStatement.executeQuery("SELECT name FROM sqlite_master WHERE type='table' AND name='events'")) { // NON-NLS
            if (executeQuery.getString("name").equals("events") == false) { // NON-NLS
                return false;
            }
        } catch (SQLException ex) {
            Exceptions.printStackTrace(ex);
        }
        return true;
    }

    private void closeStatements() throws SQLException {
        for (PreparedStatement pStmt : preparedStatements) {
            pStmt.close();
        }
    }

    private void configureDB() throws SQLException {
        DBLock.lock();
        //this should match Sleuthkit db setupt
        try (Statement statement = con.createStatement()) {
            //reduce i/o operations, we have no OS crash recovery anyway
            statement.execute("PRAGMA synchronous = OFF;"); // NON-NLS
            //we don't use this feature, so turn it off for minimal speed up on queries
            //this is deprecated and not recomended
            statement.execute("PRAGMA count_changes = OFF;"); // NON-NLS
            //this made a big difference to query speed
            statement.execute("PRAGMA temp_store = MEMORY"); // NON-NLS
            //this made a modest improvement in query speeds
            statement.execute("PRAGMA cache_size = 50000"); // NON-NLS
            //we never delete anything so...
            statement.execute("PRAGMA auto_vacuum = 0"); // NON-NLS
            //allow to query while in transaction - no need read locks
            statement.execute("PRAGMA read_uncommitted = True;"); // NON-NLS
        } finally {
            DBLock.unlock();
        }

        try {
            LOGGER.log(Level.INFO, String.format("sqlite-jdbc version %s loaded in %s mode", // NON-NLS
                    SQLiteJDBCLoader.getVersion(), SQLiteJDBCLoader.isNativeMode()
                            ? "native" : "pure-java")); // NON-NLS
        } catch (Exception exception) {
        }
    }

    private TimeLineEvent constructTimeLineEvent(ResultSet rs) throws SQLException {
        return new TimeLineEvent(rs.getLong("event_id"),
                rs.getLong("file_id"),
                rs.getLong("artifact_id"),
                rs.getLong("time"), RootEventType.allTypes.get(rs.getInt("sub_type")),
                rs.getString("full_description"),
                rs.getString("med_description"),
                rs.getString("short_description"),
                TskData.FileKnown.valueOf(rs.getByte("known_state")),
                rs.getInt("hash_hit") != 0,
                rs.getInt("tagged") != 0);
    }

    /**
     * count all the events with the given options and return a map organizing
     * the counts in a hierarchy from date > eventtype> count
     *
     *
     * @param startTime events before this time will be excluded (seconds from
     *                  unix epoch)
     * @param endTime   events at or after this time will be excluded (seconds
     *                  from unix epoch)
     * @param filter    only events that pass this filter will be counted
     * @param zoomLevel only events of this type or a subtype will be counted
     *                  and the counts will be organized into bins for each of the subtypes of
     *                  the given event type
     *
     * @return a map organizing the counts in a hierarchy from date > eventtype>
     *         count
     */
    private Map<EventType, Long> countEvents(Long startTime, Long endTime, RootFilter filter, EventTypeZoomLevel zoomLevel) {
        if (Objects.equals(startTime, endTime)) {
            endTime++;
        }

        Map<EventType, Long> typeMap = new HashMap<>();

        //do we want the root or subtype column of the databse
        final boolean useSubTypes = (zoomLevel == EventTypeZoomLevel.SUB_TYPE);

        //get some info about the range of dates requested
        final String queryString = "select count(*), " + useSubTypeHelper(useSubTypes)
                + " from events" + useHashHitTablesHelper(filter) + " where time >= " + startTime + " and time < " + endTime + " and " + SQLHelper.getSQLWhere(filter) // NON-NLS
                + " GROUP BY " + useSubTypeHelper(useSubTypes); // NON-NLS

        ResultSet rs = null;
        DBLock.lock();
        //System.out.println(queryString);
        try (Statement stmt = con.createStatement();) {
            Stopwatch stopwatch = new Stopwatch();
            stopwatch.start();
            System.out.println(queryString);
            rs = stmt.executeQuery(queryString);
            stopwatch.stop();
            // System.out.println(stopwatch.elapsedMillis() / 1000.0 + " seconds");
            while (rs.next()) {

                EventType type = useSubTypes
                        ? RootEventType.allTypes.get(rs.getInt("sub_type"))
                        : BaseTypes.values()[rs.getInt("base_type")];

                typeMap.put(type, rs.getLong("count(*)")); // NON-NLS
            }

        } catch (Exception ex) {
            LOGGER.log(Level.SEVERE, "error getting count of events from db.", ex); // NON-NLS
        } finally {
            try {
                rs.close();
            } catch (SQLException ex) {
                Exceptions.printStackTrace(ex);
            }
            DBLock.unlock();
        }
        return typeMap;
    }

    List<AggregateEvent> getAggregatedEvents(ZoomParams params) {
        return getAggregatedEvents(params.getTimeRange(), params.getFilter(), params.getTypeZoomLevel(), params.getDescrLOD());
    }

    /**
     * //TODO: update javadoc //TODO: split this into helper methods
     *
     * get a list of {@link AggregateEvent}s.
     *
     * General algorithm is as follows:
     *
     * - get all aggregate events, via one db query.
     * - sort them into a map from (type, description)-> aggevent
     * - for each key in map, merge the events and accumulate them in a list
     * to return
     *
     *
     * @param timeRange the Interval within in which all returned aggregate
     *                  events will be.
     * @param filter    only events that pass the filter will be included in
     *                  aggregates events returned
     * @param zoomLevel only events of this level will be included
     * @param lod       description level of detail to use when grouping events
     *
     *
     * @return a list of aggregate events within the given timerange, that pass
     *         the supplied filter, aggregated according to the given event type and
     *         description zoom levels
     */
    private List<AggregateEvent> getAggregatedEvents(Interval timeRange, RootFilter filter, EventTypeZoomLevel zoomLevel, DescriptionLOD lod) {
        String descriptionColumn = getDescriptionColumn(lod);
        final boolean useSubTypes = (zoomLevel.equals(EventTypeZoomLevel.SUB_TYPE));

        //get some info about the time range requested
        RangeDivisionInfo rangeInfo = RangeDivisionInfo.getRangeDivisionInfo(timeRange);
        //use 'rounded out' range
        long start = timeRange.getStartMillis() / 1000;//.getLowerBound();
        long end = timeRange.getEndMillis() / 1000;//Millis();//rangeInfo.getUpperBound();
        if (Objects.equals(start, end)) {
            end++;
        }

        //get a sqlite srtftime format string
        String strfTimeFormat = getStrfTimeFormat(rangeInfo.getPeriodSize());

        //effectively map from type to (map from description to events)
        Map<EventType, SetMultimap< String, AggregateEvent>> typeMap = new HashMap<>();

        //get all agregate events in this time unit
        DBLock.lock();
        String query = "select strftime('" + strfTimeFormat + "',time , 'unixepoch'" + (TimeLineController.getTimeZone().get().equals(TimeZone.getDefault()) ? ", 'localtime'" : "") + ") as interval,"
                + "  group_concat(events.event_id) as event_ids, Min(time), Max(time),  " + descriptionColumn + ", " + useSubTypeHelper(useSubTypes)
                + " from events" + useHashHitTablesHelper(filter) + " where " + "time >= " + start + " and time < " + end + " and " + SQLHelper.getSQLWhere(filter) // NON-NLS
                + " group by interval, " + useSubTypeHelper(useSubTypes) + " , " + descriptionColumn // NON-NLS
                + " order by Min(time)"; // NON-NLS
        System.out.println(query);
<<<<<<< HEAD
        // scoop up requested events in groups organized by interval, type, and desription
        try (ResultSet rs = con.createStatement().executeQuery(query);) {
=======
        ResultSet rs = null;
        try (Statement stmt = con.createStatement(); // scoop up requested events in groups organized by interval, type, and desription
                ) {

            Stopwatch stopwatch = new Stopwatch();
            stopwatch.start();

            rs = stmt.executeQuery(query);
            stopwatch.stop();
            System.out.println(stopwatch.elapsedMillis() / 1000.0 + " seconds");
>>>>>>> bd3b4a2b
            while (rs.next()) {
                Interval interval = new Interval(rs.getLong("Min(time)") * 1000, rs.getLong("Max(time)") * 1000, TimeLineController.getJodaTimeZone());
                String eventIDS = rs.getString("event_ids");
                EventType type = useSubTypes ? RootEventType.allTypes.get(rs.getInt("sub_type")) : BaseTypes.values()[rs.getInt("base_type")];

                HashSet<Long> hashHits = new HashSet<>();
                HashSet<Long> tagged = new HashSet<>();
                try (Statement st2 = con.createStatement();
                        ResultSet hashQueryResults = st2.executeQuery("select event_id , tagged, hash_hit from events where event_id in (" + eventIDS + ")");) {
                    while (hashQueryResults.next()) {
                        long eventID = hashQueryResults.getLong("event_id");
                        if (hashQueryResults.getInt("tagged") != 0) {
                            tagged.add(eventID);
                        }
                        if (hashQueryResults.getInt("hash_hit") != 0) {
                            hashHits.add(eventID);
                        }
                    }
                }

                AggregateEvent aggregateEvent = new AggregateEvent(
                        interval, // NON-NLS
                        type,
                        Stream.of(eventIDS.split(",")).map(Long::valueOf).collect(Collectors.toSet()), // NON-NLS
                        hashHits,
                        tagged,
                        rs.getString(descriptionColumn),
                        lod);

                //put events in map from type/descrition -> event
                SetMultimap<String, AggregateEvent> descrMap = typeMap.get(type);
                if (descrMap == null) {
                    descrMap = HashMultimap.<String, AggregateEvent>create();
                    typeMap.put(type, descrMap);
                }
                descrMap.put(aggregateEvent.getDescription(), aggregateEvent);
            }

        } catch (SQLException ex) {
            Exceptions.printStackTrace(ex);
        } finally {
            DBLock.unlock();
        }

        //result list to return
        ArrayList<AggregateEvent> aggEvents = new ArrayList<>();

        //save this for use when comparing gap size
        Period timeUnitLength = rangeInfo.getPeriodSize().getPeriod();

        //For each (type, description) key, merge agg events
        for (SetMultimap<String, AggregateEvent> descrMap : typeMap.values()) {
            for (String descr : descrMap.keySet()) {
                //run through the sorted events, merging together adjacent events
                Iterator<AggregateEvent> iterator = descrMap.get(descr).stream()
                        .sorted((AggregateEvent o1, AggregateEvent o2)
                                -> Long.compare(o1.getSpan().getStartMillis(), o2.getSpan().getStartMillis()))
                        .iterator();
                AggregateEvent current = iterator.next();
                while (iterator.hasNext()) {
                    AggregateEvent next = iterator.next();
                    Interval gap = current.getSpan().gap(next.getSpan());

                    //if they overlap or gap is less one quarter timeUnitLength
                    //TODO: 1/4 factor is arbitrary. review! -jm
                    if (gap == null || gap.toDuration().getMillis() <= timeUnitLength.toDurationFrom(gap.getStart()).getMillis() / 4) {
                        //merge them
                        current = AggregateEvent.merge(current, next);
                    } else {
                        //done merging into current, set next as new current
                        aggEvents.add(current);
                        current = next;
                    }
                }
                aggEvents.add(current);
            }
        }

        //at this point we should have a list of aggregate events.
        //one per type/description spanning consecutive time units as determined in rangeInfo
        return aggEvents;
    }

    private String useHashHitTablesHelper(RootFilter filter) {
        return SQLHelper.hasActiveHashFilter(filter) ? ", hash_set_hits" : "";
    }

    private static String useSubTypeHelper(final boolean useSubTypes) {
        return useSubTypes ? "sub_type" : "base_type";
    }

    private long getDBInfo(DBInfoKey key, long defaultValue) {
        DBLock.lock();
        try {
            getDBInfoStmt.setString(1, key.toString());

            try (ResultSet rs = getDBInfoStmt.executeQuery()) {
                long result = defaultValue;
                while (rs.next()) {
                    result = rs.getLong("value"); // NON-NLS
                }
                return result;
            } catch (SQLException ex) {
                LOGGER.log(Level.SEVERE, "failed to read key: " + key + " from db_info", ex); // NON-NLS
            } finally {
                DBLock.unlock();
            }
        } catch (SQLException ex) {
            LOGGER.log(Level.SEVERE, "failed to set key: " + key + " on getDBInfoStmt ", ex); // NON-NLS
        }

        return defaultValue;
    }

    private String getDescriptionColumn(DescriptionLOD lod) {
        switch (lod) {
            case FULL:
                return "full_description";
            case MEDIUM:
                return "med_description";
            case SHORT:
            default:
                return "short_description";
        }
    }

    private String getStrfTimeFormat(TimeUnits info) {
        switch (info) {
            case DAYS:
                return "%Y-%m-%dT00:00:00"; // NON-NLS
            case HOURS:
                return "%Y-%m-%dT%H:00:00"; // NON-NLS
            case MINUTES:
                return "%Y-%m-%dT%H:%M:00"; // NON-NLS
            case MONTHS:
                return "%Y-%m-01T00:00:00"; // NON-NLS
            case SECONDS:
                return "%Y-%m-%dT%H:%M:%S"; // NON-NLS
            case YEARS:
                return "%Y-01-01T00:00:00"; // NON-NLS
            default:
                return "%Y-%m-%dT%H:%M:%S"; // NON-NLS
        }
    }

    private PreparedStatement prepareStatement(String queryString) throws SQLException {
        PreparedStatement prepareStatement = con.prepareStatement(queryString);
        preparedStatements.add(prepareStatement);
        return prepareStatement;
    }

    private void recordDBInfo(DBInfoKey key, long value) {
        DBLock.lock();
        try {
            recordDBInfoStmt.setString(1, key.toString());
            recordDBInfoStmt.setLong(2, value);
            recordDBInfoStmt.executeUpdate();
        } catch (SQLException ex) {
            LOGGER.log(Level.SEVERE, "failed to set dbinfo  key: " + key + " value: " + value, ex); // NON-NLS
        } finally {
            DBLock.unlock();

        }
    }

    /**
     * inner class that can reference access database connection
     */
    public class EventTransaction {

        private boolean closed = false;

        /**
         * factory creation method
         *
         * @param con the {@link  ava.sql.Connection}
         *
         * @return a LogicalFileTransaction for the given connection
         *
         * @throws SQLException
         */
        private EventTransaction() {

            //get the write lock, released in close()
            DBLock.lock();
            try {
                con.setAutoCommit(false);

            } catch (SQLException ex) {
                LOGGER.log(Level.SEVERE, "failed to set auto-commit to to false", ex); // NON-NLS
            }

        }

        private void rollback() {
            if (!closed) {
                try {
                    con.rollback();

                } catch (SQLException ex1) {
                    LOGGER.log(Level.SEVERE, "Exception while attempting to rollback!!", ex1); // NON-NLS
                } finally {
                    close();
                }
            }
        }

        private void commit(Boolean notify) {
            if (!closed) {
                try {
                    con.commit();
                    // make sure we close before we update, bc they'll need locks
                    close();

                    if (notify) {
//                        fireNewEvents(newEvents);
                    }
                } catch (SQLException ex) {
                    LOGGER.log(Level.SEVERE, "Error commiting events.db.", ex); // NON-NLS
                    rollback();
                }
            }
        }

        private void close() {
            if (!closed) {
                try {
                    con.setAutoCommit(true);
                } catch (SQLException ex) {
                    LOGGER.log(Level.SEVERE, "Error setting auto-commit to true.", ex); // NON-NLS
                } finally {
                    closed = true;

                    DBLock.unlock();
                }
            }
        }

        public Boolean isClosed() {
            return closed;
        }
    }
}<|MERGE_RESOLUTION|>--- conflicted
+++ resolved
@@ -18,7 +18,6 @@
  */
 package org.sleuthkit.autopsy.timeline.events.db;
 
-import com.google.common.base.Stopwatch;
 import com.google.common.collect.HashMultimap;
 import com.google.common.collect.SetMultimap;
 import java.nio.file.Paths;
@@ -82,50 +81,15 @@
 /**
  * Provides access to the Timeline SQLite database.
  *
- * This class borrows a lot of ideas and techniques from
- * {@link  SleuthkitCase}. Creating an abstract base class for SQLite
- * databases, or using a higherlevel persistence api may make sense in the
- * future.
+ * This class borrows a lot of ideas and techniques from {@link  SleuthkitCase}.
+ * Creating an abstract base class for SQLite databases, or using a higherlevel
+ * persistence api may make sense in the future.
  */
 public class EventDB {
 
-<<<<<<< HEAD
-=======
-    private PreparedStatement insertHashSetStmt;
-    private PreparedStatement insertHashHitStmt;
-    private PreparedStatement selectHashSetStmt;
-
-    /** enum to represent columns in the events table */
-    enum EventTableColumn {
-
-        EVENT_ID("event_id"), // NON-NLS
-        FILE_ID("file_id"), // NON-NLS
-        ARTIFACT_ID("artifact_id"), // NON-NLS
-        BASE_TYPE("base_type"), // NON-NLS
-        SUB_TYPE("sub_type"), // NON-NLS
-        KNOWN("known_state"), // NON-NLS
-        DATA_SOURCE_ID("datasource_id"), // NON-NLS
-        FULL_DESCRIPTION("full_description"), // NON-NLS
-        MED_DESCRIPTION("med_description"), // NON-NLS
-        SHORT_DESCRIPTION("short_description"), // NON-NLS
-        TIME("time"),
-        HASH_HIT("hash_hit"); // NON-NLS
-
-        private final String columnName;
-
-        private EventTableColumn(String columnName) {
-            this.columnName = columnName;
-        }
-
-        @Override
-        public String toString() {
-            return columnName;
-        }
-
-    }
-
->>>>>>> bd3b4a2b
-    /** enum to represent keys stored in db_info table */
+    /**
+     * enum to represent keys stored in db_info table
+     */
     private enum DBInfoKey {
 
         LAST_ARTIFACT_ID("last_artifact_id"), // NON-NLS
@@ -257,8 +221,8 @@
     }
 
     /**
-     * @return the total number of events in the database or,
-     *         -1 if there is an error.
+     * @return the total number of events in the database or, -1 if there is an
+     *         error.
      */
     int countAllEvents() {
         DBLock.lock();
@@ -312,13 +276,6 @@
         }
     }
 
-<<<<<<< HEAD
-=======
-    List<AggregateEvent> getAggregatedEvents(ZoomParams params) {
-        return getAggregatedEvents(params.getTimeRange(), params.getFilter(), params.getTypeZoomLevel(), params.getDescrLOD());
-    }
-
->>>>>>> bd3b4a2b
     Interval getBoundingEventsInterval(Interval timeRange, RootFilter filter) {
         long start = timeRange.getStartMillis() / 1000;
         long end = timeRange.getEndMillis() / 1000;
@@ -335,7 +292,6 @@
                 if (end2 == 0) {
                     end2 = getMaxTime();
                 }
-                //System.out.println(start2 + " " + start + " " + end + " " + end2);
                 return new Interval(start2 * 1000, (end2 + 1) * 1000, TimeLineController.getJodaTimeZone());
             }
         } catch (SQLException ex) {
@@ -378,7 +334,6 @@
 
         DBLock.lock();
         final String query = "select event_id from  from events" + useHashHitTablesHelper(filter) + " where time >=  " + startTime + " and time <" + endTime + " and " + SQLHelper.getSQLWhere(filter); // NON-NLS
-        //System.out.println(query);
         try (Statement stmt = con.createStatement();
                 ResultSet rs = stmt.executeQuery(query)) {
 
@@ -404,8 +359,10 @@
     }
 
     boolean hasNewColumns() {
-        /* this relies on the fact that no tskObj has ID 0 but 0 is the default
-         * value for the datasource_id column in the events table. */
+        /*
+         * this relies on the fact that no tskObj has ID 0 but 0 is the default
+         * value for the datasource_id column in the events table.
+         */
         return hasHashHitColumn() && hasDataSourceIDColumn() && hasTaggedColumn()
                 && (getDataSourceIDs().isEmpty() == false);
     }
@@ -446,7 +403,9 @@
         return Collections.unmodifiableMap(hashSets);
     }
 
-    /** @return maximum time in seconds from unix epoch */
+    /**
+     * @return maximum time in seconds from unix epoch
+     */
     Long getMaxTime() {
         DBLock.lock();
         try (ResultSet rs = getMaxTimeStmt.executeQuery()) {
@@ -461,7 +420,9 @@
         return -1l;
     }
 
-    /** @return maximum time in seconds from unix epoch */
+    /**
+     * @return maximum time in seconds from unix epoch
+     */
     Long getMinTime() {
         DBLock.lock();
         try (ResultSet rs = getMinTimeStmt.executeQuery()) {
@@ -542,7 +503,6 @@
                 } catch (SQLException ex) {
 
                     LOGGER.log(Level.SEVERE, "problem upgrading events table", ex); // NON-NLS
-<<<<<<< HEAD
                 }
             }
             if (hasTaggedColumn() == false) {
@@ -552,8 +512,6 @@
                 } catch (SQLException ex) {
 
                     LOGGER.log(Level.SEVERE, "problem upgrading events table", ex); // NON-NLS
-=======
->>>>>>> bd3b4a2b
                 }
             }
 
@@ -585,7 +543,6 @@
                 LOGGER.log(Level.SEVERE, "problem creating hash_set_hits table", ex);
             }
 
-<<<<<<< HEAD
             createIndex("events", Arrays.asList("file_id"));
             createIndex("events", Arrays.asList("artifact_id"));
             createIndex("events", Arrays.asList("sub_type", "time"));
@@ -612,28 +569,6 @@
                 dropHashSetsTableStmt = prepareStatement("DROP TABLE IF EXISTS hash_sets");
                 dropDBInfoTableStmt = prepareStatement("DROP TABLE IF EXISTS db_ino");
                 selectEventsFromOBjectAndArtifactStmt = prepareStatement("SELECT event_id FROM events WHERE file_id == ? AND artifact_id IS ?");
-=======
-            createEventsIndex(Arrays.asList(EventTableColumn.FILE_ID));
-            createEventsIndex(Arrays.asList(EventTableColumn.ARTIFACT_ID));
-            createEventsIndex(Arrays.asList(EventTableColumn.SUB_TYPE, EventTableColumn.TIME));
-            createEventsIndex(Arrays.asList(EventTableColumn.BASE_TYPE, EventTableColumn.TIME));
-            createEventsIndex(Arrays.asList(EventTableColumn.KNOWN));
-
-            try {
-                insertRowStmt = prepareStatement(
-                        "INSERT INTO events (datasource_id,file_id ,artifact_id, time, sub_type, base_type, full_description, med_description, short_description, known_state, hash_hit) " // NON-NLS
-                        + "VALUES (?,?,?,?,?,?,?,?,?,?,?)"); // NON-NLS
-
-                getDataSourceIDsStmt = prepareStatement("select distinct datasource_id from events"); // NON-NLS
-                getMaxTimeStmt = prepareStatement("select Max(time) as max from events"); // NON-NLS
-                getMinTimeStmt = prepareStatement("select Min(time) as min from events"); // NON-NLS
-                getEventByIDStmt = prepareStatement("select * from events where event_id =  ?"); // NON-NLS
-                recordDBInfoStmt = prepareStatement("insert or replace into db_info (key, value) values (?, ?)"); // NON-NLS
-                getDBInfoStmt = prepareStatement("select value from db_info where key = ?"); // NON-NLS
-                insertHashSetStmt = prepareStatement("insert or ignore into hash_sets (hash_set_name)  values (?)");
-                selectHashSetStmt = prepareStatement("select hash_set_id from hash_sets where hash_set_name = ?");
-                insertHashHitStmt = prepareStatement("insert or ignore into hash_set_hits (hash_set_id, event_id) values (?,?)");
->>>>>>> bd3b4a2b
             } catch (SQLException sQLException) {
                 LOGGER.log(Level.SEVERE, "failed to prepareStatment", sQLException); // NON-NLS
             }
@@ -641,15 +576,6 @@
         } finally {
             DBLock.unlock();
         }
-    }
-
-    /**
-     * @param tableName  the value of tableName
-     * @param columnList the value of columnList
-     */
-    private void createEventsIndex(final List<EventTableColumn> columnList) {
-        createIndex("events",
-                columnList.stream().map(EventTableColumn::toString).collect(Collectors.toList()));
     }
 
     /**
@@ -703,19 +629,11 @@
 
     void insertEvent(long time, EventType type, long datasourceID, long objID,
             Long artifactID, String fullDescription, String medDescription,
-<<<<<<< HEAD
             String shortDescription, TskData.FileKnown known, Set<String> hashSets, boolean tagged) {
 
         EventTransaction transaction = beginTransaction();
         insertEvent(time, type, datasourceID, objID, artifactID, fullDescription, medDescription, shortDescription, known, hashSets, tagged, transaction);
         commitTransaction(transaction, true);
-=======
-            String shortDescription, TskData.FileKnown known, Set<String> hashSets) {
-
-        EventTransaction trans = beginTransaction();
-        insertEvent(time, type, datasourceID, objID, artifactID, fullDescription, medDescription, shortDescription, known, hashSets, trans);
-        commitTransaction(trans, true);
->>>>>>> bd3b4a2b
     }
 
     /**
@@ -727,10 +645,7 @@
     void insertEvent(long time, EventType type, long datasourceID, long objID,
             Long artifactID, String fullDescription, String medDescription,
             String shortDescription, TskData.FileKnown known, Set<String> hashSetNames,
-<<<<<<< HEAD
             boolean tagged,
-=======
->>>>>>> bd3b4a2b
             EventTransaction transaction) {
 
         if (transaction.isClosed()) {
@@ -770,10 +685,7 @@
             insertRowStmt.setByte(10, known == null ? TskData.FileKnown.UNKNOWN.getFileKnownValue() : known.getFileKnownValue());
 
             insertRowStmt.setInt(11, hashSetNames.isEmpty() ? 0 : 1);
-<<<<<<< HEAD
             insertRowStmt.setInt(12, tagged ? 1 : 0);
-=======
->>>>>>> bd3b4a2b
 
             insertRowStmt.executeUpdate();
 
@@ -929,8 +841,8 @@
      *                  from unix epoch)
      * @param filter    only events that pass this filter will be counted
      * @param zoomLevel only events of this type or a subtype will be counted
-     *                  and the counts will be organized into bins for each of the subtypes of
-     *                  the given event type
+     *                  and the counts will be organized into bins for each of
+     *                  the subtypes of the given event type
      *
      * @return a map organizing the counts in a hierarchy from date > eventtype>
      *         count
@@ -952,14 +864,7 @@
 
         ResultSet rs = null;
         DBLock.lock();
-        //System.out.println(queryString);
         try (Statement stmt = con.createStatement();) {
-            Stopwatch stopwatch = new Stopwatch();
-            stopwatch.start();
-            System.out.println(queryString);
-            rs = stmt.executeQuery(queryString);
-            stopwatch.stop();
-            // System.out.println(stopwatch.elapsedMillis() / 1000.0 + " seconds");
             while (rs.next()) {
 
                 EventType type = useSubTypes
@@ -987,16 +892,15 @@
     }
 
     /**
-     * //TODO: update javadoc //TODO: split this into helper methods
+     * //TODO: update javadoc, and split this into helper methods
      *
      * get a list of {@link AggregateEvent}s.
      *
      * General algorithm is as follows:
      *
-     * - get all aggregate events, via one db query.
-     * - sort them into a map from (type, description)-> aggevent
-     * - for each key in map, merge the events and accumulate them in a list
-     * to return
+     * 1) get all aggregate events, via one db query. 2) sort them into a map
+     * from (type, description)-> aggevent 3) for each key in map, merge the
+     * events and accumulate them in a list to return
      *
      *
      * @param timeRange the Interval within in which all returned aggregate
@@ -1008,8 +912,8 @@
      *
      *
      * @return a list of aggregate events within the given timerange, that pass
-     *         the supplied filter, aggregated according to the given event type and
-     *         description zoom levels
+     *         the supplied filter, aggregated according to the given event type
+     *         and description zoom levels
      */
     private List<AggregateEvent> getAggregatedEvents(Interval timeRange, RootFilter filter, EventTypeZoomLevel zoomLevel, DescriptionLOD lod) {
         String descriptionColumn = getDescriptionColumn(lod);
@@ -1037,22 +941,8 @@
                 + " from events" + useHashHitTablesHelper(filter) + " where " + "time >= " + start + " and time < " + end + " and " + SQLHelper.getSQLWhere(filter) // NON-NLS
                 + " group by interval, " + useSubTypeHelper(useSubTypes) + " , " + descriptionColumn // NON-NLS
                 + " order by Min(time)"; // NON-NLS
-        System.out.println(query);
-<<<<<<< HEAD
         // scoop up requested events in groups organized by interval, type, and desription
         try (ResultSet rs = con.createStatement().executeQuery(query);) {
-=======
-        ResultSet rs = null;
-        try (Statement stmt = con.createStatement(); // scoop up requested events in groups organized by interval, type, and desription
-                ) {
-
-            Stopwatch stopwatch = new Stopwatch();
-            stopwatch.start();
-
-            rs = stmt.executeQuery(query);
-            stopwatch.stop();
-            System.out.println(stopwatch.elapsedMillis() / 1000.0 + " seconds");
->>>>>>> bd3b4a2b
             while (rs.next()) {
                 Interval interval = new Interval(rs.getLong("Min(time)") * 1000, rs.getLong("Max(time)") * 1000, TimeLineController.getJodaTimeZone());
                 String eventIDS = rs.getString("event_ids");
