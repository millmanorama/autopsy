--- conflicted
+++ resolved
@@ -94,13 +94,7 @@
         properties.put(new NodeProperty<>("icon", Bundle.NodeProperty_displayName_icon(), "icon", true)); // NON-NLS //gets overridden with icon
         properties.put(new TimeProperty("time", Bundle.NodeProperty_displayName_dateTime(), "time ", getDateTimeString()));// NON-NLS
         properties.put(new NodeProperty<>("description", Bundle.NodeProperty_displayName_description(), "description", event.getFullDescription())); // NON-NLS
-<<<<<<< HEAD
-        // todo: change filesystem events to use MACB notation.    
-        properties.put(new NodeProperty<>("eventType", Bundle.NodeProperty_displayName_eventType(), "event type",
-                event.getEventType().getDisplayName())); // NON-NLS
-=======
         properties.put(new NodeProperty<>("eventType", Bundle.NodeProperty_displayName_eventType(), "event type", event.getEventType().getDisplayName())); // NON-NLS
->>>>>>> 9bbe8a45
 
         return sheet;
     }
