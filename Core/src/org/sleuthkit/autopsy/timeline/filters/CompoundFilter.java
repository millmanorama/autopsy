/*
 * Autopsy Forensic Browser
 *
 * Copyright 2014-15 Basis Technology Corp.
 * Contact: carrier <at> sleuthkit <dot> org
 *
 * Licensed under the Apache License, Version 2.0 (the "License");
 * you may not use this file except in compliance with the License.
 * You may obtain a copy of the License at
 *
 *     http://www.apache.org/licenses/LICENSE-2.0
 *
 * Unless required by applicable law or agreed to in writing, software
 * distributed under the License is distributed on an "AS IS" BASIS,
 * WITHOUT WARRANTIES OR CONDITIONS OF ANY KIND, either express or implied.
 * See the License for the specific language governing permissions and
 * limitations under the License.
 */
package org.sleuthkit.autopsy.timeline.filters;

import java.util.List;
import javafx.beans.Observable;
import javafx.collections.FXCollections;
import javafx.collections.ListChangeListener;
import javafx.collections.ObservableList;

/**
 * A Filter with a collection of {@link Filter} sub-filters. If this filter is
 * not active than none of its sub-filters are applied either. Concrete
 * implementations can decide how to combine the sub-filters.
 *
 * a {@link CompoundFilter} uses listeners to enforce the following
 * relationships between it and its sub-filters:
 * <ol>
 * <le>if a filter becomes active, and all its sub-filters were inactive, make
 * them all active</le>
 * <le>if a filter becomes inactive and all its sub-filters were active, make
 * them all inactive</le>
 * <le>if a sub-filter changes active state set the parent filter active if any
 * of its sub-filters are active.</le>
 * </ol>
 */
public abstract class CompoundFilter<SubFilterType extends Filter> extends AbstractFilter {

    /**
     * the list of sub-filters that make up this filter
     */
<<<<<<< HEAD
    private final ObservableList<Filter> subFilters;
=======
    private final ObservableList<SubFilterType> subFilters = FXCollections.observableArrayList();
>>>>>>> c517eb4e

    public final ObservableList<SubFilterType> getSubFilters() {
        return subFilters;
    }

    /**
     * construct a compound filter from a list of other filters to combine.
     *
     * @param subFilters
     */
    public CompoundFilter(List<SubFilterType> subFilters) {
        super();

        //listen to changes in list of subfilters and add active state listener to newly added filters
        this.subFilters.addListener((ListChangeListener.Change<? extends SubFilterType> c) -> {
            while (c.next()) {
                addSubFilterListeners(c.getAddedSubList());
            }
        });
        this.subFilters.setAll(subFilters);
    }

    private void addSubFilterListeners(List<? extends SubFilterType> newSubfilters) {
        for (SubFilterType sf : newSubfilters) {
            //if a subfilter changes active state
            sf.getSelectedProperty().addListener((Observable observable) -> {
                //set this filter acttive af any of the subfilters are active.
                setSelected(getSubFilters().parallelStream().anyMatch(Filter::isSelected));
            });
        }
    }

    static <SubFilterType extends Filter> boolean hashEqualSubFilters(final CompoundFilter<SubFilterType> oneFilter, final CompoundFilter<SubFilterType> otherFilter) {
        if (oneFilter.getSubFilters().size() != otherFilter.getSubFilters().size()) {
            return false;
        }
        for (int i = 0; i < oneFilter.getSubFilters().size(); i++) {
            if (oneFilter.getSubFilters().get(i).equals(otherFilter.getSubFilters().get(i)) == false) {
                return false;
            }
        }
        return true;
    }
}<|MERGE_RESOLUTION|>--- conflicted
+++ resolved
@@ -45,11 +45,7 @@
     /**
      * the list of sub-filters that make up this filter
      */
-<<<<<<< HEAD
-    private final ObservableList<Filter> subFilters;
-=======
     private final ObservableList<SubFilterType> subFilters = FXCollections.observableArrayList();
->>>>>>> c517eb4e
 
     public final ObservableList<SubFilterType> getSubFilters() {
         return subFilters;
