/*
 * Autopsy Forensic Browser
 *
 * Copyright 2018-2019 Basis Technology Corp.
 * Contact: carrier <at> sleuthkit <dot> org
 *
 * Licensed under the Apache License, Version 2.0 (the "License");
 * you may not use this file except in compliance with the License.
 * You may obtain a copy of the License at
 *
 *     http://www.apache.org/licenses/LICENSE-2.0
 *
 * Unless required by applicable law or agreed to in writing, software
 * distributed under the License is distributed on an "AS IS" BASIS,
 * WITHOUT WARRANTIES OR CONDITIONS OF ANY KIND, either express or implied.
 * See the License for the specific language governing permissions and
 * limitations under the License.
 */
package org.sleuthkit.autopsy.timeline.ui.detailview.datamodel;

<<<<<<< HEAD
=======
import com.google.common.collect.Sets;
>>>>>>> 9be093be
import static java.util.Collections.emptySet;
import static java.util.Collections.singleton;
import java.util.Objects;
import java.util.Optional;
import java.util.Set;
import java.util.SortedSet;
import java.util.TreeSet;
import org.joda.time.Interval;
import org.sleuthkit.autopsy.timeline.utils.IntervalUtils;
import org.sleuthkit.datamodel.DescriptionLoD;
import org.sleuthkit.datamodel.timeline.EventType;
import org.sleuthkit.datamodel.timeline.TimelineEvent;

/**
 * Represents a set of other events clustered together. All the sub events
 * should have the same type and matching descriptions at the designated "zoom
 * level", and be "close together" in time.
 */
public class EventCluster implements MultiEvent<EventStripe> {

    final private EventStripe parent;

    /**
     * the smallest time interval containing all the clustered events
     */
    final private Interval span;

    /**
     * the type of all the clustered events
     */
    final private EventType type;

    /**
     * the common description of all the clustered events
     */
    final private String description;

    /**
     * the description level of detail that the events were clustered at.
     */
    private final DescriptionLoD lod;

    /**
     * the set of ids of the clustered events
     */
    final private Set<Long> eventIDs;

    /**
     * the ids of the subset of clustered events that have at least one tag
     * applied to them
     */
    private final Set<Long> tagged;

    /**
     * the ids of the subset of clustered events that have at least one hash set
     * hit
     */
    private final Set<Long> hashHits;

    /**
     * merge two event clusters into one new event cluster.
     *
     * @param cluster1
     * @param cluster2
     *
     * @return a new event cluster that is the result of merging the given
     *         events clusters
     */
    public static EventCluster merge(EventCluster cluster1, EventCluster cluster2) {

        if (cluster1.getEventType() != cluster2.getEventType()) {
            throw new IllegalArgumentException("event clusters are not compatible: they have different types");
        }

        if (!cluster1.getDescription().equals(cluster2.getDescription())) {
            throw new IllegalArgumentException("event clusters are not compatible: they have different descriptions");
        }

        Interval spanningInterval = IntervalUtils.span(cluster1.span, cluster2.span);

<<<<<<< HEAD
        Set<Long> idsUnion = Sets.union(cluster2.getEventIDs(), cluster2.getEventIDs());
        Set<Long> hashHitsUnion = Sets.union(cluster2.getEventIDsWithHashHits(), cluster2.getEventIDsWithHashHits());
        Set<Long> taggedUnion = Sets.union(cluster2.getEventIDsWithTags(), cluster2.getEventIDsWithTags());
=======
        Set<Long> idsUnion = Sets.union(cluster1.getEventIDs(), cluster2.getEventIDs());
        Set<Long> hashHitsUnion = Sets.union(cluster1.getEventIDsWithHashHits(), cluster2.getEventIDsWithHashHits());
        Set<Long> taggedUnion = Sets.union(cluster1.getEventIDsWithTags(), cluster2.getEventIDsWithTags());
>>>>>>> 9be093be

        return new EventCluster(spanningInterval,
                cluster1.getEventType(), idsUnion, hashHitsUnion, taggedUnion,
                cluster1.getDescription(), cluster1.lod);
    }

    private EventCluster(Interval spanningInterval, EventType type, Set<Long> eventIDs,
                         Set<Long> hashHits, Set<Long> tagged, String description, DescriptionLoD lod,
                         EventStripe parent) {

        this.span = spanningInterval;

        this.type = type;
        this.hashHits = hashHits;
        this.tagged = tagged;
        this.description = description;
        this.eventIDs = eventIDs;
        this.lod = lod;
        this.parent = parent;
    }

    public EventCluster(Interval spanningInterval, EventType type, Set<Long> eventIDs,
                        Set<Long> hashHits, Set<Long> tagged, String description, DescriptionLoD lod) {
        this(spanningInterval, type, eventIDs, hashHits, tagged, description, lod, null);
    }

    public EventCluster(TimelineEvent event, EventType type, DescriptionLoD lod) {
        this(new Interval(event.getStartMillis(), event.getEndMillis()),
                type,
                singleton(event.getEventID()),
                event.isHashHit() ? singleton(event.getEventID()) : emptySet(),
                event.isTagged() ? singleton(event.getEventID()) : emptySet(),
                event.getDescription(lod),
                lod);

    }

    /**
     * get the EventStripe (if any) that contains this cluster
     *
     * @return an Optional containg the parent stripe of this cluster, or is
     *         empty if the cluster has no parent set.
     */
    @Override
    public Optional<EventStripe> getParent() {
        return Optional.ofNullable(parent);
    }

    /**
     * get the EventStripe (if any) that contains this cluster
     *
     * @return an Optional containg the parent stripe of this cluster, or is
     *         empty if the cluster has no parent set.
     */
    @Override
    public Optional<EventStripe> getParentStripe() {
        //since this clusters parent must be an event stripe just delegate to getParent();
        return getParent();
    }

    public Interval getSpan() {
        return span;
    }

    @Override
    public long getStartMillis() {
        return span.getStartMillis();
    }

    @Override
    public long getEndMillis() {
        return span.getEndMillis();
    }

    @Override
    public Set<Long> getEventIDs() {
        return eventIDs;
    }

    @Override
    public Set<Long> getEventIDsWithHashHits() {
        return hashHits;
    }

    @Override
    public Set<Long> getEventIDsWithTags() {
        return tagged;
    }

    @Override
    public String getDescription() {
        return description;
    }

    @Override
    public EventType getEventType() {
        return type;
    }

    @Override
    public DescriptionLoD getDescriptionLoD() {
        return lod;
    }

    /**
     * return a new EventCluster identical to this one, except with the given
     * EventBundle as the parent.
     *
     * @param parent
     *
     * @return a new EventCluster identical to this one, except with the given
     *         EventBundle as the parent.
     */
    public EventCluster withParent(EventStripe parent) {

        return new EventCluster(span, type, eventIDs, hashHits, tagged, description, lod, parent);
    }

    @Override
    public SortedSet<EventCluster> getClusters() {
<<<<<<< HEAD
        return new TreeSet<>(singleton(this));
=======
        return DetailsViewModel.copyAsSortedSet(singleton(this), Comparator.comparing(cluster -> true));
>>>>>>> 9be093be
    }

    @Override
    public String toString() {
        return "EventCluster{" + "description=" + description + ", eventIDs=" + eventIDs.size() + '}';
    }

    @Override
    public int hashCode() {
        int hash = 7;
        hash = 23 * hash + Objects.hashCode(this.type);
        hash = 23 * hash + Objects.hashCode(this.description);
        hash = 23 * hash + Objects.hashCode(this.lod);
        hash = 23 * hash + Objects.hashCode(this.eventIDs);
        return hash;
    }

    @Override
    public boolean equals(Object obj) {
        if (this == obj) {
            return true;
        }
        if (obj == null) {
            return false;
        }
        if (getClass() != obj.getClass()) {
            return false;
        }
        final EventCluster other = (EventCluster) obj;
        if (!Objects.equals(this.description, other.description)) {
            return false;
        }
        if (!Objects.equals(this.type, other.type)) {
            return false;
        }
        if (this.lod != other.lod) {
            return false;
        }
        return Objects.equals(this.eventIDs, other.eventIDs);
    }
}<|MERGE_RESOLUTION|>--- conflicted
+++ resolved
@@ -18,17 +18,13 @@
  */
 package org.sleuthkit.autopsy.timeline.ui.detailview.datamodel;
 
-<<<<<<< HEAD
-=======
-import com.google.common.collect.Sets;
->>>>>>> 9be093be
 import static java.util.Collections.emptySet;
 import static java.util.Collections.singleton;
+import java.util.Comparator;
 import java.util.Objects;
 import java.util.Optional;
 import java.util.Set;
 import java.util.SortedSet;
-import java.util.TreeSet;
 import org.joda.time.Interval;
 import org.sleuthkit.autopsy.timeline.utils.IntervalUtils;
 import org.sleuthkit.datamodel.DescriptionLoD;
@@ -102,15 +98,9 @@
 
         Interval spanningInterval = IntervalUtils.span(cluster1.span, cluster2.span);
 
-<<<<<<< HEAD
-        Set<Long> idsUnion = Sets.union(cluster2.getEventIDs(), cluster2.getEventIDs());
-        Set<Long> hashHitsUnion = Sets.union(cluster2.getEventIDsWithHashHits(), cluster2.getEventIDsWithHashHits());
-        Set<Long> taggedUnion = Sets.union(cluster2.getEventIDsWithTags(), cluster2.getEventIDsWithTags());
-=======
         Set<Long> idsUnion = Sets.union(cluster1.getEventIDs(), cluster2.getEventIDs());
         Set<Long> hashHitsUnion = Sets.union(cluster1.getEventIDsWithHashHits(), cluster2.getEventIDsWithHashHits());
         Set<Long> taggedUnion = Sets.union(cluster1.getEventIDsWithTags(), cluster2.getEventIDsWithTags());
->>>>>>> 9be093be
 
         return new EventCluster(spanningInterval,
                 cluster1.getEventType(), idsUnion, hashHitsUnion, taggedUnion,
@@ -231,11 +221,7 @@
 
     @Override
     public SortedSet<EventCluster> getClusters() {
-<<<<<<< HEAD
-        return new TreeSet<>(singleton(this));
-=======
         return DetailsViewModel.copyAsSortedSet(singleton(this), Comparator.comparing(cluster -> true));
->>>>>>> 9be093be
     }
 
     @Override
