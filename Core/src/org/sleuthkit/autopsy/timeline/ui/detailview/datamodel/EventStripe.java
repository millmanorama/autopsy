/*
 * Autopsy Forensic Browser
 *
 * Copyright 2018-2019 Basis Technology Corp.
 * Contact: carrier <at> sleuthkit <dot> org
 *
 * Licensed under the Apache License, Version 2.0 (the "License");
 * you may not use this file except in compliance with the License.
 * You may obtain a copy of the License at
 *
 *     http://www.apache.org/licenses/LICENSE-2.0
 *
 * Unless required by applicable law or agreed to in writing, software
 * distributed under the License is distributed on an "AS IS" BASIS,
 * WITHOUT WARRANTIES OR CONDITIONS OF ANY KIND, either express or implied.
 * See the License for the specific language governing permissions and
 * limitations under the License.
 */
package org.sleuthkit.autopsy.timeline.ui.detailview.datamodel;

import com.google.common.base.Preconditions;
import com.google.common.collect.Sets;
import java.util.Collection;
import static java.util.Collections.singleton;
import java.util.Comparator;
import static java.util.Comparator.comparing;
import java.util.Objects;
import java.util.Optional;
import java.util.Set;
import java.util.SortedSet;
import java.util.TreeSet;
import org.sleuthkit.datamodel.DescriptionLoD;
import org.sleuthkit.datamodel.timeline.EventType;

/**
 * A 'collection' of {@link EventCluster}s, all having the same type,
 * description, and zoom levels, but not necessarily close together in time.
 */
public final class EventStripe implements MultiEvent<EventCluster> {

    private final EventCluster parent;

    private final SortedSet<EventCluster> clusters;

    /**
     * the type of all the events
     */
    private final EventType type;

    /**
     * the common description of all the events
     */
    private final String description;

    /**
     * the description level of detail that the events were clustered at.
     */
    private final DescriptionLoD lod;

    /**
     * the set of ids of the events
     */
    private final Set<Long> eventIDs;

    /**
     * the ids of the subset of events that have at least one tag applied to
     * them
     */
    private final Set<Long> tagged;

    /**
     * the ids of the subset of events that have at least one hash set hit
     */
    private final Set<Long> hashHits;

    public static EventStripe merge(EventStripe stripeA, EventStripe stripeB) {
        Preconditions.checkNotNull(stripeA);
        Preconditions.checkNotNull(stripeB);
        Preconditions.checkArgument(Objects.equals(stripeA.description, stripeB.description));
        Preconditions.checkArgument(Objects.equals(stripeA.lod, stripeB.lod));
        Preconditions.checkArgument(Objects.equals(stripeA.type, stripeB.type));
        Preconditions.checkArgument(Objects.equals(stripeA.parent, stripeB.parent));
        return new EventStripe(stripeA, stripeB);
    }

    public EventStripe withParent(EventCluster parent) {
        if (Objects.nonNull(this.parent)) {
            throw new IllegalStateException("Event Stripe already has a parent!");
        }
        return new EventStripe(parent, this.type, this.description, this.lod, clusters, eventIDs, tagged, hashHits);
    }

<<<<<<< HEAD
    private EventStripe(EventCluster parent, EventType type, String description,
=======
    private EventStripe(EventCluster parent, EventType type, String description,  
>>>>>>> 182db4dc
                        DescriptionLoD lod, SortedSet<EventCluster> clusters,
                        Set<Long> eventIDs, Set<Long> tagged, Set<Long> hashHits) {
        this.parent = parent;
        this.type = type;
        this.description = description;
        this.lod = lod;
        this.clusters = clusters;

        this.eventIDs = eventIDs;
        this.tagged = tagged;
        this.hashHits = hashHits;
    }

    public EventStripe(EventCluster cluster) {
        this.clusters = copyAsSortedSet(singleton(cluster.withParent(this)),
                comparing(EventCluster::getStartMillis));
              
<<<<<<< HEAD
=======

>>>>>>> 182db4dc
        type = cluster.getEventType();
        description = cluster.getDescription();
        lod = cluster.getDescriptionLoD();
        eventIDs = cluster.getEventIDs();
        tagged = cluster.getEventIDsWithTags();
        hashHits = cluster.getEventIDsWithHashHits();
        this.parent = null;
    }

    private EventStripe(EventStripe stripeA, EventStripe stripeB) {
        clusters = copyAsSortedSet(Sets.union(stripeB.getClusters(), stripeB.getClusters()), comparing(EventCluster::getStartMillis));

        type = stripeA.getEventType();
        description = stripeA.getDescription();
        lod = stripeA.getDescriptionLoD();
        eventIDs = Sets.union(stripeB.getEventIDs(), stripeB.getEventIDs());
        tagged = Sets.union(stripeB.getEventIDsWithTags(), stripeB.getEventIDsWithTags());
        hashHits = Sets.union(stripeB.getEventIDsWithHashHits(), stripeB.getEventIDsWithHashHits());
        parent = stripeA.getParent().orElse(stripeB.getParent().orElse(null));
    }

    @Override
    public Optional<EventCluster> getParent() {
        return Optional.ofNullable(parent);
    }

    @Override
    public Optional<EventStripe> getParentStripe() {
        if (getParent().isPresent()) {
            return getParent().get().getParent();
        } else {
            return Optional.empty();
        }
    }

    @Override
    public String getDescription() {
        return description;
    }

    @Override
    public EventType getEventType() {
        return type;
    }

    @Override
    public DescriptionLoD getDescriptionLoD() {
        return lod;
    }

    @Override
    public Set<Long> getEventIDs() {
        return eventIDs;
    }

    @Override
    public Set<Long> getEventIDsWithHashHits() {
        return hashHits;
    }

    @Override
    public Set<Long> getEventIDsWithTags() {
        return tagged;
    }

    @Override
    public long getStartMillis() {
        return clusters.first().getStartMillis();
    }

    @Override
    public long getEndMillis() {
        return clusters.last().getEndMillis();
    }

    @Override
    public SortedSet< EventCluster> getClusters() {
        return clusters;
    }

    @Override
    public String toString() {
        return "EventStripe{" + "description=" + description + ", eventIDs=" + (Objects.isNull(eventIDs) ? 0 : eventIDs.size()) + '}'; //NON-NLS
    }

    @Override
    public int hashCode() {
        int hash = 3;
        hash = 79 * hash + Objects.hashCode(this.clusters);
        hash = 79 * hash + Objects.hashCode(this.type);
        hash = 79 * hash + Objects.hashCode(this.description);
        hash = 79 * hash + Objects.hashCode(this.lod);
        hash = 79 * hash + Objects.hashCode(this.eventIDs);
        return hash;
    }

    @Override
    public boolean equals(Object obj) {
        if (this == obj) {
            return true;
        }
        if (obj == null) {
            return false;
        }
        if (getClass() != obj.getClass()) {
            return false;
        }
        final EventStripe other = (EventStripe) obj;
        if (!Objects.equals(this.description, other.description)) {
            return false;
        }
        if (!Objects.equals(this.clusters, other.clusters)) {
            return false;
        }
        if (!Objects.equals(this.type, other.type)) {
            return false;
        }
        if (this.lod != other.lod) {
            return false;
        }
        return Objects.equals(this.eventIDs, other.eventIDs);
    }

    private static <X> SortedSet<X> copyAsSortedSet(Collection<X> setA, Comparator<X> comparator) {

        TreeSet<X> treeSet = new TreeSet<>(comparator);
        treeSet.addAll(setA);
        return treeSet;
    }
}<|MERGE_RESOLUTION|>--- conflicted
+++ resolved
@@ -90,11 +90,7 @@
         return new EventStripe(parent, this.type, this.description, this.lod, clusters, eventIDs, tagged, hashHits);
     }
 
-<<<<<<< HEAD
-    private EventStripe(EventCluster parent, EventType type, String description,
-=======
     private EventStripe(EventCluster parent, EventType type, String description,  
->>>>>>> 182db4dc
                         DescriptionLoD lod, SortedSet<EventCluster> clusters,
                         Set<Long> eventIDs, Set<Long> tagged, Set<Long> hashHits) {
         this.parent = parent;
@@ -112,10 +108,7 @@
         this.clusters = copyAsSortedSet(singleton(cluster.withParent(this)),
                 comparing(EventCluster::getStartMillis));
               
-<<<<<<< HEAD
-=======
-
->>>>>>> 182db4dc
+              
         type = cluster.getEventType();
         description = cluster.getDescription();
         lod = cluster.getDescriptionLoD();
