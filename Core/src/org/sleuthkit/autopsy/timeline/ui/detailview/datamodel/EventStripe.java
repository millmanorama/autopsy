--- conflicted
+++ resolved
@@ -71,11 +71,7 @@
      */
     private final Set<Long> hashHits;
 
-<<<<<<< HEAD
-    public static EventStripe merge(EventStripe stripeA, EventStripe stripeB) { //NOPMD
-=======
     public static EventStripe merge(EventStripe stripeA, EventStripe stripeB) {
->>>>>>> 96e398fd
         Preconditions.checkNotNull(stripeA);
         Preconditions.checkNotNull(stripeB);
         Preconditions.checkArgument(Objects.equals(stripeA.description, stripeB.description));
