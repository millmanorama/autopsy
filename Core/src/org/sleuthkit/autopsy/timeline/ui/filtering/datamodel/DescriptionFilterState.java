/*
 * Autopsy Forensic Browser
 *
 * Copyright 2018-2019 Basis Technology Corp.
 * Contact: carrier <at> sleuthkit <dot> org
 *
 * Licensed under the Apache License, Version 2.0 (the "License");
 * you may not use this file except in compliance with the License.
 * You may obtain a copy of the License at
 *
 *     http://www.apache.org/licenses/LICENSE-2.0
 *
 * Unless required by applicable law or agreed to in writing, software
 * distributed under the License is distributed on an "AS IS" BASIS,
 * WITHOUT WARRANTIES OR CONDITIONS OF ANY KIND, either express or implied.
 * See the License for the specific language governing permissions and
 * limitations under the License.
 */
package org.sleuthkit.autopsy.timeline.ui.filtering.datamodel;

/**
 * A FilterState implementation for DescriptionFilters
 */
public class DescriptionFilterState extends AbstractFilterState<DescriptionFilter> {

    public DescriptionFilterState(DescriptionFilter filter) {
        this(filter, false);
    }

    public DescriptionFilterState(DescriptionFilter filter, boolean selected) {
        super(filter, selected);
    }

    @Override
    public String getDisplayName() {
<<<<<<< HEAD
        return filter.getDescription();
    }

    @Override
    public DescriptionFilter getFilter() {
        return filter;
    }

    @Override
    public DescriptionFilter getActiveFilter() {
        return isActive() ? getFilter() : null;
    }

    @Override
    public DescriptionFilterState copyOf() {
        DescriptionFilterState copy = new DescriptionFilterState(filter);
        copy.setSelected(isSelected());
        copy.setDisabled(isDisabled());
        return copy;
    }

    @Override
    public int hashCode() {
        int hash = 7;
        hash = 37 * hash + Objects.hashCode(this.filter);
        hash = 37 * hash + Objects.hashCode(this.selected);
        hash = 37 * hash + Objects.hashCode(this.disabled);
        return hash;
    }

    @Override
    public boolean equals(Object obj) {
        if (this == obj) {
            return true;
        }
        if (obj == null) {
            return false;
        }
        if (getClass() != obj.getClass()) {
            return false;
        }
        final DescriptionFilterState other = (DescriptionFilterState) obj;
        if (!Objects.equals(this.filter, other.filter)) {
            return false;
        }
        if (!Objects.equals(this.isSelected(), other.isSelected())) {
            return false;
        }
        if (!Objects.equals(this.isDisabled(), other.isDisabled())) {
            return false;
        }
        return true;
    }

=======
        return getFilter().getDescription();
    }

    @Override
    public DescriptionFilterState copyOf() {
        DescriptionFilterState copy = new DescriptionFilterState(getFilter());
        copy.setSelected(isSelected());
        copy.setDisabled(isDisabled());
        return copy;
    }
>>>>>>> 9f0fcaba
}<|MERGE_RESOLUTION|>--- conflicted
+++ resolved
@@ -33,62 +33,6 @@
 
     @Override
     public String getDisplayName() {
-<<<<<<< HEAD
-        return filter.getDescription();
-    }
-
-    @Override
-    public DescriptionFilter getFilter() {
-        return filter;
-    }
-
-    @Override
-    public DescriptionFilter getActiveFilter() {
-        return isActive() ? getFilter() : null;
-    }
-
-    @Override
-    public DescriptionFilterState copyOf() {
-        DescriptionFilterState copy = new DescriptionFilterState(filter);
-        copy.setSelected(isSelected());
-        copy.setDisabled(isDisabled());
-        return copy;
-    }
-
-    @Override
-    public int hashCode() {
-        int hash = 7;
-        hash = 37 * hash + Objects.hashCode(this.filter);
-        hash = 37 * hash + Objects.hashCode(this.selected);
-        hash = 37 * hash + Objects.hashCode(this.disabled);
-        return hash;
-    }
-
-    @Override
-    public boolean equals(Object obj) {
-        if (this == obj) {
-            return true;
-        }
-        if (obj == null) {
-            return false;
-        }
-        if (getClass() != obj.getClass()) {
-            return false;
-        }
-        final DescriptionFilterState other = (DescriptionFilterState) obj;
-        if (!Objects.equals(this.filter, other.filter)) {
-            return false;
-        }
-        if (!Objects.equals(this.isSelected(), other.isSelected())) {
-            return false;
-        }
-        if (!Objects.equals(this.isDisabled(), other.isDisabled())) {
-            return false;
-        }
-        return true;
-    }
-
-=======
         return getFilter().getDescription();
     }
 
@@ -99,5 +43,4 @@
         copy.setDisabled(isDisabled());
         return copy;
     }
->>>>>>> 9f0fcaba
 }