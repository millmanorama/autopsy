/*
 * Autopsy Forensic Browser
 *
 * Copyright 2017-2018 Basis Technology Corp.
 * Contact: carrier <at> sleuthkit <dot> org
 *
 * Licensed under the Apache License, Version 2.0 (the "License");
 * you may not use this file except in compliance with the License.
 * You may obtain a copy of the License at
 *
 *     http://www.apache.org/licenses/LICENSE-2.0
 *
 * Unless required by applicable law or agreed to in writing, software
 * distributed under the License is distributed on an "AS IS" BASIS,
 * WITHOUT WARRANTIES OR CONDITIONS OF ANY KIND, either express or implied.
 * See the License for the specific language governing permissions and
 * limitations under the License.
 */
package org.sleuthkit.autopsy.ingest;

import java.io.File;
import java.io.IOException;
import java.nio.file.Path;
import java.nio.file.Paths;
import java.util.ArrayList;
import java.util.HashMap;
import java.util.List;
import static junit.framework.Assert.assertFalse;
import junit.framework.TestCase;
import org.netbeans.junit.NbModuleSuite;
import org.sleuthkit.autopsy.casemodule.Case;
import org.sleuthkit.autopsy.casemodule.CaseActionException;
import org.sleuthkit.autopsy.casemodule.CaseDetails;
import junit.framework.Test;
import org.apache.commons.io.FileUtils;
import org.netbeans.junit.NbTestCase;
import org.openide.util.Exceptions;
import org.python.icu.impl.Assert;
import org.sleuthkit.autopsy.casemodule.ImageDSProcessor;
import org.sleuthkit.autopsy.casemodule.NoCurrentCaseException;
import org.sleuthkit.autopsy.casemodule.services.FileManager;
import org.sleuthkit.autopsy.datasourceprocessors.AutoIngestDataSourceProcessor;
import org.sleuthkit.autopsy.ingest.IngestJobSettings.IngestType;
import org.sleuthkit.autopsy.modules.filetypeid.FileTypeIdModuleFactory;
import org.sleuthkit.autopsy.modules.interestingitems.FilesSet;
import org.sleuthkit.autopsy.modules.interestingitems.FilesSet.Rule;
import org.sleuthkit.autopsy.modules.interestingitems.FilesSet.Rule.MetaTypeCondition;
import org.sleuthkit.autopsy.modules.interestingitems.FilesSet.Rule.ParentPathCondition;
import org.sleuthkit.autopsy.testutils.DataSourceProcessorRunner;
import org.sleuthkit.autopsy.testutils.DataSourceProcessorRunner.ProcessorCallback;
import org.sleuthkit.autopsy.testutils.IngestJobRunner;
import org.sleuthkit.datamodel.AbstractFile;
import org.sleuthkit.datamodel.Content;
import org.sleuthkit.datamodel.TskCoreException;
import org.sleuthkit.datamodel.TskData;

public class IngestFileFiltersTest extends NbTestCase {

    private static final Path CASE_DIRECTORY_PATH = Paths.get(System.getProperty("java.io.tmpdir"), "IngestFileFiltersTest");
    private static final File CASE_DIR = new File(CASE_DIRECTORY_PATH.toString());
    private final Path IMAGE_PATH = Paths.get(this.getDataDir().toString(),"filter_test1.img");
    
    public static Test suite() {
        NbModuleSuite.Configuration conf = NbModuleSuite.createConfiguration(IngestFileFiltersTest.class).
                clusters(".*").
                enableModules(".*");
        return conf.suite();
    }

    public IngestFileFiltersTest(String name) {
        super(name);
    }

    @Override
    public void setUp() {
        // Delete the test directory, if it exists
        if (CASE_DIRECTORY_PATH.toFile().exists()) {
            try {
                FileUtils.deleteDirectory(CASE_DIRECTORY_PATH.toFile());
            } catch (IOException ex) {
                Exceptions.printStackTrace(ex);
                Assert.fail(ex);
            }
        }
        assertFalse("Unable to delete existing test directory", CASE_DIRECTORY_PATH.toFile().exists());
 
        // Create the test directory
        CASE_DIRECTORY_PATH.toFile().mkdirs();
        assertTrue("Unable to create test directory", CASE_DIRECTORY_PATH.toFile().exists());

        try {
            Case.createAsCurrentCase(Case.CaseType.SINGLE_USER_CASE, CASE_DIRECTORY_PATH.toString(), new CaseDetails("IngestFiltersTest"));
        } catch (CaseActionException ex) {
            Exceptions.printStackTrace(ex);
            Assert.fail(ex);
        }
        assertTrue(CASE_DIR.exists());
        ImageDSProcessor dataSourceProcessor = new ImageDSProcessor();
        try {
            ProcessorCallback callBack = DataSourceProcessorRunner.runDataSourceProcessor(dataSourceProcessor, IMAGE_PATH);
            List<Content> dataSourceContent = callBack.getDataSourceContent();
            assertEquals(1, dataSourceContent.size());
            List<String> errorMessages = callBack.getErrorMessages();
            assertEquals(0, errorMessages.size());
        } catch (AutoIngestDataSourceProcessor.AutoIngestDataSourceProcessorException | InterruptedException ex) {
            Exceptions.printStackTrace(ex);
            Assert.fail(ex);
            
        }
    }

    @Override
    public void tearDown() {
        try {
            Case.closeCurrentCase();
            //Seems like we need some time to close the case.
            try {
                Thread.sleep(2000);
            } catch (Exception ex) {

            }

            FileUtils.deleteDirectory(CASE_DIR);
        } catch (CaseActionException | IOException ex) {
            Exceptions.printStackTrace(ex);
        }
        assertFalse(CASE_DIR.exists());
    }
    
    public void testBasicDir() {
        HashMap<String, Rule> rule = new HashMap<>();
        rule.put("Rule", new Rule("testFileType", null, new MetaTypeCondition(MetaTypeCondition.Type.FILES), new ParentPathCondition("dir1"), null, null, null));
        //Filter for dir1 and no unallocated space
        FilesSet Files_Dirs_Unalloc_Ingest_Filter = new FilesSet("Filter", "Filter to find all files in dir1.", false, true, rule);        

        try {
            Case openCase = Case.getOpenCase();
            runIngestJob(openCase.getDataSources(), Files_Dirs_Unalloc_Ingest_Filter);
            FileManager fileManager = openCase.getServices().getFileManager();
            List<AbstractFile> results = fileManager.findFiles("file.jpg", "dir1");
            String mimeType = results.get(0).getMIMEType();
            assertEquals("image/jpeg", mimeType);
            
            results = fileManager.findFiles("%%");
          
            for (AbstractFile file : results) {
                //All files in dir1 should have MIME type, except '.' '..' and slack files
                if (file.getParentPath().equalsIgnoreCase("/dir1/")) {
                    if (!(file.getName().equals(".") || file.getName().equals("..") || file.getType() == TskData.TSK_DB_FILES_TYPE_ENUM.SLACK)) {
<<<<<<< HEAD
                        String errMsg = String.format("File %s (objId=%d) unexpectedly passed by the file filter.", file.getName(), file.getId());
                        assertTrue(errMsg, file.getMIMEType() != null && !file.getMIMEType().isEmpty());
=======
                        String errMsg = String.format("File %s (objId=%d) unexpectedly blocked by the file filter.", file.getName(), file.getId());
                        assertTrue(errMsg, !(file.getMIMEType() == null || file.getMIMEType().isEmpty()));
>>>>>>> 8e33417e
                    }
                } else { //All files not in dir1 shouldn't have MIME type
                    String errMsg = String.format("File %s (objId=%d) unexpectedly passed by the file filter.", file.getName(), file.getId());
                    assertTrue(errMsg, file.getMIMEType() == null);
                }
            }
        } catch (NoCurrentCaseException | TskCoreException ex) {
            Exceptions.printStackTrace(ex);
            Assert.fail(ex);
        }
    }
    
    public void testExtAndDirWithOneRule() {
        HashMap<String, Rule> rules = new HashMap<>();
        rules.put("Rule", new Rule("testExtAndDirWithOneRule", new Rule.ExtensionCondition("jpg"), new MetaTypeCondition(MetaTypeCondition.Type.FILES), new ParentPathCondition("dir1"), null, null, null));
        //Build the filter that ignore unallocated space and with one rule
        FilesSet filesExtDirsFilter = new FilesSet("Filter", "Filter to find all jpg files in dir1.", false, true, rules);
        
        try {
            Case openCase = Case.getOpenCase();
            runIngestJob(openCase.getDataSources(), filesExtDirsFilter); 
            FileManager fileManager = Case.getOpenCase().getServices().getFileManager();            
            List<AbstractFile> results = fileManager.findFiles("%%");
            assertEquals(62, results.size());
            for (AbstractFile file : results) {
                //Files with jpg extension in dir1 should have MIME Type
                if (file.getParentPath().equalsIgnoreCase("/dir1/") && file.getNameExtension().equalsIgnoreCase("jpg")) {
                    String errMsg = String.format("File %s (objId=%d) unexpectedly blocked by the file filter.", file.getName(), file.getId());
                    assertTrue(errMsg, file.getMIMEType() != null && !file.getMIMEType().isEmpty());
                } else { //All others shouldn't have MIME Type
                    String errMsg = String.format("File %s (objId=%d) unexpectedly passed by the file filter.", file.getName(), file.getId());
                    assertTrue(errMsg, file.getMIMEType() == null);
                }
            }
        } catch (NoCurrentCaseException | TskCoreException ex) {
            Exceptions.printStackTrace(ex);
            Assert.fail(ex);
        }
    }

    private void runIngestJob(List<Content> datasources, FilesSet filter) {
        FileTypeIdModuleFactory factory = new FileTypeIdModuleFactory();
        IngestModuleIngestJobSettings settings = factory.getDefaultIngestJobSettings();
        IngestModuleTemplate template = new IngestModuleTemplate(factory, settings);
        template.setEnabled(true);
        ArrayList<IngestModuleTemplate> templates = new ArrayList<>();
        templates.add(template);
        IngestJobSettings ingestJobSettings = new IngestJobSettings(IngestFileFiltersTest.class.getCanonicalName(), IngestType.FILES_ONLY, templates, filter);
        try {
            List<IngestModuleError> errs = IngestJobRunner.runIngestJob(datasources, ingestJobSettings);
            for (IngestModuleError err : errs) {
                System.out.println(String.format("Error: %s: %s.", err.getModuleDisplayName(), err.toString()));
            }
            assertEquals(0, errs.size());
        } catch (InterruptedException ex) {
            Exceptions.printStackTrace(ex);
            Assert.fail(ex);
        }        
    }
        
 }<|MERGE_RESOLUTION|>--- conflicted
+++ resolved
@@ -147,13 +147,8 @@
                 //All files in dir1 should have MIME type, except '.' '..' and slack files
                 if (file.getParentPath().equalsIgnoreCase("/dir1/")) {
                     if (!(file.getName().equals(".") || file.getName().equals("..") || file.getType() == TskData.TSK_DB_FILES_TYPE_ENUM.SLACK)) {
-<<<<<<< HEAD
                         String errMsg = String.format("File %s (objId=%d) unexpectedly passed by the file filter.", file.getName(), file.getId());
                         assertTrue(errMsg, file.getMIMEType() != null && !file.getMIMEType().isEmpty());
-=======
-                        String errMsg = String.format("File %s (objId=%d) unexpectedly blocked by the file filter.", file.getName(), file.getId());
-                        assertTrue(errMsg, !(file.getMIMEType() == null || file.getMIMEType().isEmpty()));
->>>>>>> 8e33417e
                     }
                 } else { //All files not in dir1 shouldn't have MIME type
                     String errMsg = String.format("File %s (objId=%d) unexpectedly passed by the file filter.", file.getName(), file.getId());
