--- conflicted
+++ resolved
@@ -433,11 +433,7 @@
                 try {
                     caseMetadata = new CaseMetadata(caseMetadataPath);
                     checkForCancellation();
-<<<<<<< HEAD
-                    if (!manifestFileLocks.isEmpty() && (deleteOption == DeleteOptions.DELETE_INPUT || deleteOption == DeleteOptions.DELETE_INPUT_AND_OUTPUT || deleteOption == DeleteOptions.DELETE_CASE)) {
-=======
-                    if (!manifestFilePaths.isEmpty()) {
->>>>>>> bd794da7
+                    if (!manifestFileLocks.isEmpty()) {
                         if (deleteOption == DeleteOptions.DELETE_INPUT || deleteOption == DeleteOptions.DELETE_INPUT_AND_OUTPUT) {
                             deleteAutoIngestInput();
                         } else if (deleteOption == DeleteOptions.DELETE_CASE) {
