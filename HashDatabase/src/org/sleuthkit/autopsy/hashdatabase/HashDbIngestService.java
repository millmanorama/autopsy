--- conflicted
+++ resolved
@@ -178,13 +178,9 @@
                     detailsSb.append("</tr>");
                     
                     detailsSb.append("</table>");
-<<<<<<< HEAD
-                    managerProxy.postMessage(IngestMessage.createDataMessage(++messageId, this, "Found " + status + " file: " + name, detailsSb.toString(), name + md5Hash, badFile));
+
+                    managerProxy.postMessage(IngestMessage.createDataMessage(++messageId, this, "Found notable file: " + name, detailsSb.toString(), name+md5Hash, badFile));
                     IngestManager.fireServiceDataEvent(new ServiceDataEvent(MODULE_NAME, ARTIFACT_TYPE.TSK_HASHSET_HIT, Collections.singletonList(badFile)));
-=======
-                    managerProxy.postMessage(IngestMessage.createDataMessage(++messageId, this, "Found notable file: " + name, detailsSb.toString(), name, badFile));
-                    IngestManager.fireServiceDataEvent(new ServiceDataEvent(NAME, ARTIFACT_TYPE.TSK_HASHSET_HIT, Collections.singletonList(badFile)));
->>>>>>> 0bb5418c
                     ret = ProcessResult.OK;
                 } else if (status.equals(TskData.FileKnown.KNOWN)) {
                     ret = ProcessResult.COND_STOP;
