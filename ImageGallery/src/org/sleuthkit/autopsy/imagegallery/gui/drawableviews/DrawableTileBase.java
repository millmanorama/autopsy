
/*
 * Autopsy Forensic Browser
 *
 * Copyright 2013-15 Basis Technology Corp.
 * Contact: carrier <at> sleuthkit <dot> org
 *
 * Licensed under the Apache License, Version 2.0 (the "License");
 * you may not use this file except in compliance with the License.
 * You may obtain a copy of the License at
 *
 *     http://www.apache.org/licenses/LICENSE-2.0
 *
 * Unless required by applicable law or agreed to in writing, software
 * distributed under the License is distributed on an "AS IS" BASIS,
 * WITHOUT WARRANTIES OR CONDITIONS OF ANY KIND, either express or implied.
 * See the License for the specific language governing permissions and
 * limitations under the License.
 */
package org.sleuthkit.autopsy.imagegallery.gui.drawableviews;

import com.google.common.eventbus.Subscribe;
import java.util.ArrayList;
import java.util.Collection;
import java.util.Optional;
import java.util.logging.Level;
import javafx.application.Platform;
import javafx.beans.Observable;
import javafx.event.ActionEvent;
import javafx.event.EventHandler;
import javafx.fxml.FXML;
import javafx.scene.control.ContextMenu;
import javafx.scene.control.Label;
import javafx.scene.control.MenuItem;
import javafx.scene.control.ToggleButton;
import javafx.scene.control.Tooltip;
import javafx.scene.image.Image;
import javafx.scene.image.ImageView;
import javafx.scene.input.MouseEvent;
import javafx.scene.layout.Border;
import javafx.scene.layout.BorderPane;
import javafx.scene.layout.BorderStroke;
import javafx.scene.layout.BorderStrokeStyle;
import javafx.scene.layout.BorderWidths;
import javafx.scene.layout.CornerRadii;
import javafx.scene.layout.Region;
import javafx.scene.paint.Color;
import javax.swing.Action;
import javax.swing.SwingUtilities;
import org.openide.util.Lookup;
import org.openide.util.actions.Presenter;
import org.openide.windows.TopComponent;
import org.openide.windows.WindowManager;
import org.sleuthkit.autopsy.casemodule.Case;
import org.sleuthkit.autopsy.corecomponentinterfaces.ContextMenuActionsProvider;
import org.sleuthkit.autopsy.coreutils.Logger;
import org.sleuthkit.autopsy.coreutils.ThreadConfined;
import org.sleuthkit.autopsy.coreutils.ThreadConfined.ThreadType;
import org.sleuthkit.autopsy.datamodel.FileNode;
import org.sleuthkit.autopsy.directorytree.ExternalViewerAction;
import org.sleuthkit.autopsy.directorytree.ExtractAction;
import org.sleuthkit.autopsy.directorytree.NewWindowViewAction;
import org.sleuthkit.autopsy.casemodule.events.ContentTagAddedEvent;
import org.sleuthkit.autopsy.casemodule.events.ContentTagDeletedEvent;
import org.sleuthkit.autopsy.imagegallery.FileIDSelectionModel;
import org.sleuthkit.autopsy.imagegallery.ImageGalleryTopComponent;
import org.sleuthkit.autopsy.imagegallery.actions.AddDrawableTagAction;
import org.sleuthkit.autopsy.imagegallery.actions.CategorizeAction;
import org.sleuthkit.autopsy.imagegallery.actions.DeleteFollowUpTagAction;
import org.sleuthkit.autopsy.imagegallery.actions.SwingMenuItemAdapter;
import org.sleuthkit.autopsy.imagegallery.datamodel.DrawableAttribute;
import org.sleuthkit.autopsy.imagegallery.datamodel.DrawableFile;
import org.sleuthkit.datamodel.ContentTag;
import org.sleuthkit.datamodel.TagName;
import org.sleuthkit.datamodel.TskCoreException;

/**
 * An abstract base class for {@link DrawableTile} and {@link SlideShowView},
 * since they share a similar node tree and many behaviors, other implementers
 * of {@link DrawableView}s should implement the interface directly
 *
 */
public abstract class DrawableTileBase extends DrawableUIBase {

    private static final Logger LOGGER = Logger.getLogger(DrawableTileBase.class.getName());

    private static final Border UNSELECTED_BORDER = new Border(new BorderStroke(Color.GRAY, BorderStrokeStyle.SOLID, new CornerRadii(2), new BorderWidths(3)));

    private static final Border SELECTED_BORDER = new Border(new BorderStroke(Color.BLUE, BorderStrokeStyle.SOLID, new CornerRadii(2), new BorderWidths(3)));

    //TODO: do this in CSS? -jm
    protected static final Image videoIcon = new Image("org/sleuthkit/autopsy/imagegallery/images/video-file.png");
    protected static final Image hashHitIcon = new Image("org/sleuthkit/autopsy/imagegallery/images/hashset_hits.png");
    protected static final Image followUpIcon = new Image("org/sleuthkit/autopsy/imagegallery/images/flag_red.png");
    protected static final Image followUpGray = new Image("org/sleuthkit/autopsy/imagegallery/images/flag_gray.png");

    protected static final FileIDSelectionModel globalSelectionModel = FileIDSelectionModel.getInstance();
    private static ContextMenu contextMenu;

    /**
     * displays the icon representing video files
     */
    @FXML
    protected ImageView fileTypeImageView;

    /**
     * displays the icon representing hash hits
     */
    @FXML
    protected ImageView hashHitImageView;

    /**
     * displays the icon representing follow up tag
     */
    @FXML
    protected ImageView followUpImageView;

    @FXML
    protected ToggleButton followUpToggle;

    /**
     * the label that shows the name of the represented file
     */
    @FXML
    protected Label nameLabel;

    @FXML
    protected BorderPane imageBorder;

    /**
     * the groupPane this {@link DrawableTileBase} is embedded in
     */
    final private GroupPane groupPane;
    volatile private boolean registered = false;

    protected DrawableTileBase(GroupPane groupPane) {
        super(groupPane.getController());

        this.groupPane = groupPane;
        globalSelectionModel.getSelected().addListener((Observable observable) -> {
            updateSelectionState();
        });

        //set up mouse listener
        //TODO: split this between DrawableTile and SingleDrawableViewBase
        addEventFilter(MouseEvent.MOUSE_CLICKED, new EventHandler<MouseEvent>() {

            @Override
            public void handle(MouseEvent t) {
                getFile().ifPresent(file -> {
                    final long fileID = file.getId();
                    switch (t.getButton()) {
                        case PRIMARY:
                            if (t.getClickCount() == 1) {
                                if (t.isControlDown()) {

                                    globalSelectionModel.toggleSelection(fileID);
                                } else {
                                    groupPane.makeSelection(t.isShiftDown(), fileID);
                                }
                            } else if (t.getClickCount() > 1) {
                                groupPane.activateSlideShowViewer(fileID);
                            }
                            break;
                        case SECONDARY:
                            if (t.getClickCount() == 1) {
                                if (globalSelectionModel.isSelected(fileID) == false) {
                                    groupPane.makeSelection(false, fileID);
                                }
                            }
                            if (contextMenu != null) {
                                contextMenu.hide();
                            }
                            final ContextMenu groupContextMenu = groupPane.getContextMenu();
                            if (groupContextMenu != null) {
                                groupContextMenu.hide();
                            }
                            contextMenu = buildContextMenu(file);
                            contextMenu.show(DrawableTileBase.this, t.getScreenX(), t.getScreenY());
                            break;
                    }
                });

                t.consume();
            }

            private ContextMenu buildContextMenu(DrawableFile<?> file) {
                final ArrayList<MenuItem> menuItems = new ArrayList<>();

                menuItems.add(new CategorizeAction(getController()).getPopupMenu());

                menuItems.add(new AddDrawableTagAction(getController()).getPopupMenu());

                final MenuItem extractMenuItem = new MenuItem("Extract File(s)");
                extractMenuItem.setOnAction((ActionEvent t) -> {
                    SwingUtilities.invokeLater(() -> {
                        TopComponent etc = WindowManager.getDefault().findTopComponent(ImageGalleryTopComponent.PREFERRED_ID);
                        ExtractAction.getInstance().actionPerformed(new java.awt.event.ActionEvent(etc, 0, null));
                    });
                });
                menuItems.add(extractMenuItem);

                MenuItem contentViewer = new MenuItem("Show Content Viewer");
                contentViewer.setOnAction((ActionEvent t) -> {
                    SwingUtilities.invokeLater(() -> {
                        new NewWindowViewAction("Show Content Viewer", new FileNode(file.getAbstractFile())).actionPerformed(null);
                    });
                });
                menuItems.add(contentViewer);

                MenuItem externalViewer = new MenuItem("Open in External Viewer");
                final ExternalViewerAction externalViewerAction = new ExternalViewerAction("Open in External Viewer", new FileNode(file.getAbstractFile()));

                externalViewer.setDisable(externalViewerAction.isEnabled() == false);
                externalViewer.setOnAction((ActionEvent t) -> {
                    SwingUtilities.invokeLater(() -> {
                        externalViewerAction.actionPerformed(null);
                    });
                });
                menuItems.add(externalViewer);

                Collection<? extends ContextMenuActionsProvider> menuProviders = Lookup.getDefault().lookupAll(ContextMenuActionsProvider.class);

                for (ContextMenuActionsProvider provider : menuProviders) {
                    for (final Action act : provider.getActions()) {
                        if (act instanceof Presenter.Popup) {
                            Presenter.Popup aact = (Presenter.Popup) act;
                            menuItems.add(SwingMenuItemAdapter.create(aact.getPopupPresenter()));
                        }
                    }
                }

                ContextMenu contextMenu = new ContextMenu(menuItems.toArray(new MenuItem[]{}));
                contextMenu.setAutoHide(true);
                return contextMenu;
            }
        });
    }

    GroupPane getGroupPane() {
        return groupPane;
    }

    @ThreadConfined(type = ThreadType.UI)
    protected abstract void clearContent();

    protected abstract void disposeContent();

    protected abstract Runnable getContentUpdateRunnable();

    protected abstract String getTextForLabel();

    protected void initialize() {
        followUpToggle.setOnAction((ActionEvent event) -> {
            getFile().ifPresent(file -> {
                if (followUpToggle.isSelected() == true) {
                    try {
                        globalSelectionModel.clearAndSelect(file.getId());
                        new AddDrawableTagAction(getController()).addTag(getController().getTagsManager().getFollowUpTagName(), "");
                    } catch (TskCoreException ex) {
                        LOGGER.log(Level.SEVERE, "Failed to add Follow Up tag.  Could not load TagName.", ex);
                    }
                } else {
                    new DeleteFollowUpTagAction(getController(), file).handle(event);
                }
            });
        });
    }

    protected boolean hasFollowUp() {
        if (getFileID().isPresent()) {
            try {
                TagName followUpTagName = getController().getTagsManager().getFollowUpTagName();
                return DrawableAttribute.TAGS.getValue(getFile().get()).stream()
                        .anyMatch(followUpTagName::equals);
            } catch (TskCoreException ex) {
                LOGGER.log(Level.WARNING, "failed to get follow up tag name ", ex);
                return true;
            }
        } else {
            return false;
        }
    }

    @Override
    synchronized protected void setFileHelper(final Long newFileID) {
        setFileIDOpt(Optional.ofNullable(newFileID));
        disposeContent();

        if (getFileID().isPresent() == false || Case.isCaseOpen() == false) {
            if (registered == true) {
                getController().getCategoryManager().unregisterListener(this);
                getController().getTagsManager().unregisterListener(this);
                registered = false;
            }
            setFileOpt(Optional.empty());
            Platform.runLater(() -> {
                clearContent();
            });
        } else {
            if (registered == false) {
                getController().getCategoryManager().registerListener(this);
                getController().getTagsManager().registerListener(this);
                registered = true;
            }
            setFileOpt(Optional.empty());

            updateSelectionState();
            updateCategory();
            updateFollowUpIcon();
            updateUI();
            Platform.runLater(getContentUpdateRunnable());
        }
    }

    private void updateUI() {
        getFile().ifPresent(file -> {
            final boolean isVideo = file.isVideo();
            final boolean hasHashSetHits = hasHashHit();
            final String text = getTextForLabel();

            Platform.runLater(() -> {
                fileTypeImageView.setImage(isVideo ? videoIcon : null);
                hashHitImageView.setImage(hasHashSetHits ? hashHitIcon : null);
                nameLabel.setText(text);
                nameLabel.setTooltip(new Tooltip(text));
            });
        });

    }

    /**
     * update the visual representation of the selection state of this
     * DrawableView
     */
    protected void updateSelectionState() {
        getFile().ifPresent(file -> {
            final boolean selected = globalSelectionModel.isSelected(file.getId());
            Platform.runLater(() -> {
                setBorder(selected ? SELECTED_BORDER : UNSELECTED_BORDER);
            });
        });
    }

    @Override
    public Region getCategoryBorderRegion() {
        return imageBorder;
    }

    @Subscribe
    @Override
    public void handleTagAdded(ContentTagAddedEvent evt) {
<<<<<<< HEAD
        getFileID().ifPresent((fileID) -> {
            try {
                final TagName followUpTagName = getController().getTagsManager().getFollowUpTagName();
                final ContentTag addedTag = evt.getAddedTag();
                if (fileID == addedTag.getContent().getId()
                        && addedTag.getName().equals(followUpTagName)) {
                    Platform.runLater(() -> {
                        followUpImageView.setImage(followUpIcon);
                        followUpToggle.setSelected(true);
                    });
                }
            } catch (TskCoreException ex) {
                LOGGER.log(Level.SEVERE, "Failed to get followup tag name.  Unable to update follow up status for file. ", ex);
            }
=======
        handleTagEvent(evt, () -> {
            Platform.runLater(() -> {
                followUpImageView.setImage(followUpIcon);
                followUpToggle.setSelected(true);
            });
>>>>>>> 9a989506
        });
    }

    @Subscribe
    @Override
    public void handleTagDeleted(ContentTagDeletedEvent evt) {
        getFileID().ifPresent((fileID) -> {
            try {
                final TagName followUpTagName = getController().getTagsManager().getFollowUpTagName();
                final ContentTagDeletedEvent.DeletedContentTagInfo deletedTagInfo = evt.getDeletedTagInfo();
                if (fileID == deletedTagInfo.getContentID()
                        && deletedTagInfo.getName().equals(followUpTagName)) {
                    updateFollowUpIcon();
                }
            } catch (TskCoreException ex) {
                LOGGER.log(Level.SEVERE, "Failed to get followup tag name.  Unable to update follow up status for file. ", ex);
            }
        });
    }

    private void updateFollowUpIcon() {
        boolean hasFollowUp = hasFollowUp();
        Platform.runLater(() -> {
            followUpImageView.setImage(hasFollowUp ? followUpIcon : followUpGray);
            followUpToggle.setSelected(hasFollowUp);
        });
    }
}<|MERGE_RESOLUTION|>--- conflicted
+++ resolved
@@ -350,7 +350,6 @@
     @Subscribe
     @Override
     public void handleTagAdded(ContentTagAddedEvent evt) {
-<<<<<<< HEAD
         getFileID().ifPresent((fileID) -> {
             try {
                 final TagName followUpTagName = getController().getTagsManager().getFollowUpTagName();
@@ -365,13 +364,6 @@
             } catch (TskCoreException ex) {
                 LOGGER.log(Level.SEVERE, "Failed to get followup tag name.  Unable to update follow up status for file. ", ex);
             }
-=======
-        handleTagEvent(evt, () -> {
-            Platform.runLater(() -> {
-                followUpImageView.setImage(followUpIcon);
-                followUpToggle.setSelected(true);
-            });
->>>>>>> 9a989506
         });
     }
 
