--- conflicted
+++ resolved
@@ -152,12 +152,8 @@
             actions.add(ExtractAction.getInstance());
             actions.add(new HashSearchAction("Search for files with the same MD5 hash", getOriginal()));
             actions.add(null); // creates a menu separator
-<<<<<<< HEAD
             actions.add(AddContentTagAction.getInstance());
-=======
-            actions.add(TagAbstractFileAction.getInstance());
             actions.addAll(ContextMenuExtensionPoint.getActions());
->>>>>>> e78f49ee
             return actions;            
         }
 
