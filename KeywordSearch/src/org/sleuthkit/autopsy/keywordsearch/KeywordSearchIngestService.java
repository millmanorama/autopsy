/*
 * Autopsy Forensic Browser
 *
 * Copyright 2011 Basis Technology Corp.
 * Contact: carrier <at> sleuthkit <dot> org
 *
 * Licensed under the Apache License, Version 2.0 (the "License");
 * you may not use this file except in compliance with the License.
 * You may obtain a copy of the License at
 *
 *     http://www.apache.org/licenses/LICENSE-2.0
 *
 * Unless required by applicable law or agreed to in writing, software
 * distributed under the License is distributed on an "AS IS" BASIS,
 * WITHOUT WARRANTIES OR CONDITIONS OF ANY KIND, either express or implied.
 * See the License for the specific language governing permissions and
 * limitations under the License.
 */
package org.sleuthkit.autopsy.keywordsearch;

import java.util.logging.Level;
import java.util.logging.Logger;
import org.sleuthkit.autopsy.ingest.IngestManager;
import org.sleuthkit.autopsy.ingest.IngestMessage;
import org.sleuthkit.autopsy.ingest.IngestMessage.MessageType;
import org.sleuthkit.autopsy.ingest.IngestServiceFsContent;
import org.sleuthkit.datamodel.FsContent;

//service provider registered in layer.xml
public final class KeywordSearchIngestService implements IngestServiceFsContent {

    private static final Logger logger = Logger.getLogger(KeywordSearchIngestService.class.getName());
    private static KeywordSearchIngestService instance = null;
    
    private IngestManager manager;
    

    public static synchronized KeywordSearchIngestService getDefault() {
        if (instance == null) {
            instance = new KeywordSearchIngestService();
        }
        return instance;
    }

    @Override
    public void process(FsContent fsContent) {
        //logger.log(Level.INFO, "Processing fsContent: " + fsContent.getName());
        try {
            Thread.sleep(100);
        }
        catch (InterruptedException e) {}
        //manager.postMessage(IngestMessage.createMessage(1, MessageType.INFO, this, "Processing " + fsContent.getName()));
       
    }

    @Override
    public void complete() {
        logger.log(Level.INFO, "complete()");
        //manager.postMessage(IngestMessage.createMessage(1, MessageType.INFO, this, "COMPLETE"));
    }

    @Override
    public String getName() {
        return "Keyword Search";
    }

    @Override
    public void init(IngestManager manager) {
        logger.log(Level.INFO, "init()");
        this.manager = manager;
        
<<<<<<< HEAD
        manager.postMessage(IngestMessage.createMessage(1, MessageType.INFO, this, "INIT"));
=======
        //manager.postMessage(IngestMessage.createMessage(1, MessageType.WARNING, this, "INIT"));
>>>>>>> 8ababea8
    }

    @Override
    public void stop() {
        logger.log(Level.INFO, "stop()");
    }

    @Override
    public ServiceType getType() {
        return ServiceType.FsContent;
    }
}<|MERGE_RESOLUTION|>--- conflicted
+++ resolved
@@ -69,11 +69,7 @@
         logger.log(Level.INFO, "init()");
         this.manager = manager;
         
-<<<<<<< HEAD
-        manager.postMessage(IngestMessage.createMessage(1, MessageType.INFO, this, "INIT"));
-=======
         //manager.postMessage(IngestMessage.createMessage(1, MessageType.WARNING, this, "INIT"));
->>>>>>> 8ababea8
     }
 
     @Override
