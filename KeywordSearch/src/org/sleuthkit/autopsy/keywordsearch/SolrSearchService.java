/*
 * Autopsy Forensic Browser
 *
 * Copyright 2011-2017 Basis Technology Corp.
 * Contact: carrier <at> sleuthkit <dot> org
 *
 * Licensed under the Apache License, Version 2.0 (the "License");
 * you may not use this file except in compliance with the License.
 * You may obtain a copy of the License at
 *
 *     http://www.apache.org/licenses/LICENSE-2.0
 *
 * Unless required by applicable law or agreed to in writing, software
 * distributed under the License is distributed on an "AS IS" BASIS,
 * WITHOUT WARRANTIES OR CONDITIONS OF ANY KIND, either express or implied.
 * See the License for the specific language governing permissions and
 * limitations under the License.
 */
package org.sleuthkit.autopsy.keywordsearch;

import java.io.IOException;
import java.net.InetAddress;
import java.util.List;
import java.util.MissingResourceException;
import java.util.logging.Level;
import org.apache.commons.lang.math.NumberUtils;
import org.apache.solr.client.solrj.SolrServerException;
import org.apache.solr.client.solrj.impl.HttpSolrClient;
import org.openide.util.NbBundle;
import org.openide.util.lookup.ServiceProvider;
import org.openide.util.lookup.ServiceProviders;
import org.sleuthkit.autopsy.core.RuntimeProperties;
import org.sleuthkit.autopsy.framework.AutopsyService;
import org.sleuthkit.autopsy.coreutils.Logger;
import org.sleuthkit.autopsy.coreutils.MessageNotifyUtil;
import org.sleuthkit.autopsy.keywordsearchservice.KeywordSearchService;
import org.sleuthkit.autopsy.keywordsearchservice.KeywordSearchServiceException;
import org.sleuthkit.datamodel.BlackboardArtifact;
import org.sleuthkit.datamodel.TskCoreException;

/**
 * An implementation of the KeywordSearchService interface that uses Solr for
 * text indexing and search.
 */
@ServiceProviders(value = {
    @ServiceProvider(service = KeywordSearchService.class),
    @ServiceProvider(service = AutopsyService.class)}
)
public class SolrSearchService implements KeywordSearchService, AutopsyService {

    private static final Logger logger = Logger.getLogger(IndexFinder.class.getName());
    private static final String BAD_IP_ADDRESS_FORMAT = "ioexception occurred when talking to server"; //NON-NLS
    private static final String SERVER_REFUSED_CONNECTION = "server refused connection"; //NON-NLS
    private static final int IS_REACHABLE_TIMEOUT_MS = 1000;

    ArtifactTextExtractor extractor = new ArtifactTextExtractor();

    /**
     * Adds an artifact to the keyword search text index as a concantenation of
     * all of its attributes.
     *
     * @param artifact The artifact to index.
     *
     * @throws org.sleuthkit.datamodel.TskCoreException
     */
    @Override
    public void indexArtifact(BlackboardArtifact artifact) throws TskCoreException {
        if (artifact == null) {
            return;
        }

        // We only support artifact indexing for Autopsy versions that use
        // the negative range for artifact ids.
        if (artifact.getArtifactID() > 0) {
            return;
        }
        final Ingester ingester = Ingester.getDefault();

        try {
            ingester.indexMetaDataOnly(artifact);
            ingester.indexText(extractor, artifact, null);
        } catch (Ingester.IngesterException ex) {
            throw new TskCoreException(ex.getCause().getMessage(), ex);
        }
    }

    /**
     * Tries to connect to the keyword search service.
     *
     * @param host The hostname or IP address of the service.
     * @param port The port used by the service.
     *
     * @throws KeywordSearchServiceException if cannot connect.
     */
    @Override
    public void tryConnect(String host, int port) throws KeywordSearchServiceException {
        HttpSolrClient solrServer = null;
        if (host == null || host.isEmpty()) {
            throw new KeywordSearchServiceException(NbBundle.getMessage(SolrSearchService.class, "SolrConnectionCheck.MissingHostname")); //NON-NLS
        }
        try {
            solrServer = new HttpSolrClient.Builder("http://" + host + ":" + Integer.toString(port) + "/solr").build(); //NON-NLS
            KeywordSearch.getServer().connectToSolrServer(solrServer);
        } catch (SolrServerException ex) {
            throw new KeywordSearchServiceException(NbBundle.getMessage(SolrSearchService.class, "SolrConnectionCheck.HostnameOrPort")); //NON-NLS
        } catch (IOException ex) {
            String result = NbBundle.getMessage(SolrSearchService.class, "SolrConnectionCheck.HostnameOrPort"); //NON-NLS
            String message = ex.getCause().getMessage().toLowerCase();
            if (message.startsWith(SERVER_REFUSED_CONNECTION)) {
                try {
                    if (InetAddress.getByName(host).isReachable(IS_REACHABLE_TIMEOUT_MS)) {
                        // if we can reach the host, then it's probably port problem
                        result = Bundle.SolrConnectionCheck_Port();
                    } else {
                        result = NbBundle.getMessage(SolrSearchService.class, "SolrConnectionCheck.HostnameOrPort"); //NON-NLS
                    }
                } catch (IOException | MissingResourceException any) {
                    // it may be anything
                    result = NbBundle.getMessage(SolrSearchService.class, "SolrConnectionCheck.HostnameOrPort"); //NON-NLS
                }
            } else if (message.startsWith(BAD_IP_ADDRESS_FORMAT)) {
                result = NbBundle.getMessage(SolrSearchService.class, "SolrConnectionCheck.Hostname"); //NON-NLS
            }
            throw new KeywordSearchServiceException(result);
        } catch (NumberFormatException ex) {
            throw new KeywordSearchServiceException(Bundle.SolrConnectionCheck_Port());
        } catch (IllegalArgumentException ex) {
            throw new KeywordSearchServiceException(ex.getMessage());
        } finally {
            if (null != solrServer) {
                try {
                    solrServer.close();
                } catch (IOException ex) {
                    throw new KeywordSearchServiceException(ex.getMessage());
                }
            }
        }
    }

    /**
     * Deletes the keyword search text index for a case.
     *
     * @param textIndexName The text index name.
     */
    @Override
    public void deleteTextIndex(String textIndexName) {
        /*
         * Send a core unload request to the Solr server, with the parameters
         * that request deleting the index and the instance directory
         * (deleteInstanceDir removes everything related to the core, the index
         * directory, the configuration files, etc.) set to true.
         */
//        String url = "http://" + UserPreferences.getIndexingServerHost() + ":" + UserPreferences.getIndexingServerPort() + "/solr";
//        HttpSolrServer solrServer = new HttpSolrServer(url);
//        org.apache.solr.client.solrj.request.CoreAdminRequest.unloadCore(textIndexName, true, true, solrServer); 
    }
        
    @Override
    public void close() throws IOException {
    }

    /**
     *
     * @param context
     *
     * @throws
     * org.sleuthkit.autopsy.corecomponentinterfaces.AutopsyService.AutopsyServiceException
     */
    @Override
    public void openCaseResources(CaseContext context) throws AutopsyServiceException {
        /*
         * Autopsy service providers may not have case-level resources.
         */

        // do a case subdirectory search to check for the existence and upgrade status of KWS indexes
        IndexFinder indexFinder = new IndexFinder();
        List<Index> indexes = indexFinder.findAllIndexDirs(context.getCase());

        // check if index needs upgrade
        Index currentVersionIndex;
        if (indexes.isEmpty()) {
            // new case that doesn't have an existing index. create new index folder
            currentVersionIndex = IndexFinder.createLatestVersionIndexDir(context.getCase());
            currentVersionIndex.setNewIndex(true);
        } else {
            // check if one of the existing indexes is for latest Solr version and schema
            currentVersionIndex = IndexFinder.findLatestVersionIndexDir(indexes);
            if (currentVersionIndex == null) {
                // found existing index(es) but none were for latest Solr version and schema version
                Index indexToUpgrade = IndexFinder.identifyIndexToUpgrade(indexes);
                if (indexToUpgrade == null) {
                    // unable to find index that can be upgraded
                    throw new AutopsyServiceException("Unable to find index that can be upgraded to the latest version of Solr");
                }

                double currentSolrVersion = NumberUtils.toDouble(IndexFinder.getCurrentSolrVersion());
                double indexSolrVersion = NumberUtils.toDouble(indexToUpgrade.getSolrVersion());
                if (indexSolrVersion > currentSolrVersion) {
                    // oops!
                    throw new AutopsyServiceException("Unable to find index to use for Case open");
                } else if (indexSolrVersion == currentSolrVersion) {
                    // latest Solr version but not latest schema. index should be used in read-only mode and not be upgraded.
                    if (RuntimeProperties.runningWithGUI()) {
                        // pop up a message box to indicate the read-only restrictions.
                        if (!KeywordSearchUtil.displayConfirmDialog(NbBundle.getMessage(this.getClass(), "SolrSearchService.IndexReadOnlyDialog.title"),
                                NbBundle.getMessage(this.getClass(), "SolrSearchService.IndexReadOnlyDialog.msg"),
                                KeywordSearchUtil.DIALOG_MESSAGE_TYPE.WARN)) {
                            // case open declined - throw exception
                            throw new AutopsyServiceException("Case open declined by user");
                        }
                    }
                    // proceed with case open
                    currentVersionIndex = indexToUpgrade;
                } else {
                    // index needs to be upgraded to latest supported version of Solr
                    if (RuntimeProperties.runningWithGUI()) {
                        //pop up a message box to indicate the restrictions on adding additional 
                        //text and performing regex searches and give the user the option to decline the upgrade
                        if (!KeywordSearchUtil.displayConfirmDialog(NbBundle.getMessage(this.getClass(), "SolrSearchService.IndexUpgradeDialog.title"),
                                NbBundle.getMessage(this.getClass(), "SolrSearchService.IndexUpgradeDialog.msg"),
                                KeywordSearchUtil.DIALOG_MESSAGE_TYPE.WARN)) {
                            // upgrade declined - throw exception
                            throw new AutopsyServiceException("Index upgrade was declined by user");
                        }
                    }

                    // ELTODO Check for cancellation at whatever points are feasible
                    // Copy the existing index and config set into ModuleOutput/keywordsearch/data/solrX_schema_Y/
                    String newIndexDir = indexFinder.copyIndexAndConfigSet(context.getCase(), indexToUpgrade);

                    // upgrade the existing index to the latest supported Solr version
                    IndexUpgrader indexUpgrader = new IndexUpgrader();
                    currentVersionIndex = indexUpgrader.performIndexUpgrade(newIndexDir, indexToUpgrade, context.getCase().getTempDirectory());
                    if (currentVersionIndex == null) {
                        throw new AutopsyServiceException("Unable to upgrade index to the latest version of Solr");
                    }
                }
            }
        }

        // open core
        try {
            KeywordSearch.getServer().openCoreForCase(context.getCase(), currentVersionIndex);
        } catch (Exception ex) {
<<<<<<< HEAD
            throw new AutopsyServiceException("Failed to open or create core for " + context.getCase().getCaseDirectory(), ex);
=======
            throw new AutopsyServiceException(String.format("Failed to open or create core for %s", context.getCase().getCaseDirectory()), ex);
>>>>>>> 719a5259
        }
    }

    /**
     *
     * @param context
     *
     * @throws
     * org.sleuthkit.autopsy.corecomponentinterfaces.AutopsyService.AutopsyServiceException
     */
    @Override
    public void closeCaseResources(CaseContext context) throws AutopsyServiceException {
        /*
         * Autopsy service providers may not have case-level resources.
         */
        try {
            KeywordSearchResultFactory.BlackboardResultWriter.stopAllWriters();
            /*
             * TODO (AUT-2084): The following code
             * KeywordSearch.CaseChangeListener gambles that any
             * BlackboardResultWriters (SwingWorkers) will complete in less than
             * roughly two seconds
             */
            Thread.sleep(2000);
            KeywordSearch.getServer().closeCore();
        } catch (Exception ex) {
<<<<<<< HEAD
            throw new AutopsyServiceException("Failed to close core for " + context.getCase().getCaseDirectory(), ex);
=======
            logger.log(Level.SEVERE, String.format("Failed to close core for %s", context.getCase().getCaseDirectory()), ex); //NON-NLS
            if (RuntimeProperties.runningWithGUI()) {
                MessageNotifyUtil.Notify.error(NbBundle.getMessage(KeywordSearch.class, "KeywordSearch.closeCore.notification.msg"), ex.getMessage());
            }
>>>>>>> 719a5259
        }
    }

    @Override
    public String getServiceName() {
        return NbBundle.getMessage(this.getClass(), "SolrSearchService.ServiceName");
    }
}<|MERGE_RESOLUTION|>--- conflicted
+++ resolved
@@ -242,20 +242,14 @@
         try {
             KeywordSearch.getServer().openCoreForCase(context.getCase(), currentVersionIndex);
         } catch (Exception ex) {
-<<<<<<< HEAD
-            throw new AutopsyServiceException("Failed to open or create core for " + context.getCase().getCaseDirectory(), ex);
-=======
             throw new AutopsyServiceException(String.format("Failed to open or create core for %s", context.getCase().getCaseDirectory()), ex);
->>>>>>> 719a5259
         }
     }
 
     /**
      *
      * @param context
-     *
-     * @throws
-     * org.sleuthkit.autopsy.corecomponentinterfaces.AutopsyService.AutopsyServiceException
+     * @throws org.sleuthkit.autopsy.framework.AutopsyService.AutopsyServiceException
      */
     @Override
     public void closeCaseResources(CaseContext context) throws AutopsyServiceException {
@@ -273,14 +267,7 @@
             Thread.sleep(2000);
             KeywordSearch.getServer().closeCore();
         } catch (Exception ex) {
-<<<<<<< HEAD
-            throw new AutopsyServiceException("Failed to close core for " + context.getCase().getCaseDirectory(), ex);
-=======
-            logger.log(Level.SEVERE, String.format("Failed to close core for %s", context.getCase().getCaseDirectory()), ex); //NON-NLS
-            if (RuntimeProperties.runningWithGUI()) {
-                MessageNotifyUtil.Notify.error(NbBundle.getMessage(KeywordSearch.class, "KeywordSearch.closeCore.notification.msg"), ex.getMessage());
-            }
->>>>>>> 719a5259
+            throw new AutopsyServiceException(String.format("Failed to close core for %s", context.getCase().getCaseDirectory()), ex);
         }
     }
 
