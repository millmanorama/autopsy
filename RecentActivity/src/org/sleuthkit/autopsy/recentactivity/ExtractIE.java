--- conflicted
+++ resolved
@@ -279,11 +279,7 @@
         try {
             blackboard.postArtifacts(bbartifacts, moduleName);
         } catch (Blackboard.BlackboardException ex) {
-<<<<<<< HEAD
-            this.addErrorMessage(Bundle.ExtractIE_getCookie_errMsg_errPostingCookiess());
-=======
             this.addErrorMessage(Bundle.ExtractIE_getCookie_errMsg_errPostingCookies());
->>>>>>> 7bcadc64
             logger.log(Level.SEVERE, "Exception thrown while posting IE cookie artifact.", ex); //NON-NLS
         }
     }
