/*
 * Autopsy Forensic Browser
 *
 * Copyright 2011 Basis Technology Corp.
 * Contact: carrier <at> sleuthkit <dot> org
 *
 * Licensed under the Apache License, Version 2.0 (the "License");
 * you may not use this file except in compliance with the License.
 * You may obtain a copy of the License at
 *
 *     http://www.apache.org/licenses/LICENSE-2.0
 *
 * Unless required by applicable law or agreed to in writing, software
 * distributed under the License is distributed on an "AS IS" BASIS,
 * WITHOUT WARRANTIES OR CONDITIONS OF ANY KIND, either express or implied.
 * See the License for the specific language governing permissions and
 * limitations under the License.
 */
package org.sleuthkit.autopsy.recentactivity;

//IO imports
import com.sun.corba.se.spi.activation.Server;
import java.io.File;
import java.io.FileInputStream;
import java.io.IOException;

// SQL imports
import java.sql.ResultSet;

//Util Imports
import java.util.ArrayList;
import java.util.HashMap;
import java.util.List;
import java.util.logging.Level;
import java.util.logging.Logger;
import java.util.Collection;
import java.util.LinkedHashMap;
import java.util.Scanner;
import java.util.regex.Matcher;
import java.util.regex.Pattern;

// TSK Imports
import org.openide.modules.InstalledFileLocator;
import org.openide.util.Exceptions;
import org.sleuthkit.autopsy.casemodule.Case;
import org.sleuthkit.autopsy.datamodel.ContentUtils;
import org.sleuthkit.autopsy.datamodel.KeyValueThing;
import org.sleuthkit.datamodel.BlackboardArtifact;
import org.sleuthkit.datamodel.BlackboardArtifact.ARTIFACT_TYPE;
import org.sleuthkit.datamodel.BlackboardAttribute;
import org.sleuthkit.datamodel.BlackboardAttribute.ATTRIBUTE_TYPE;
import org.sleuthkit.datamodel.FsContent;
import org.sleuthkit.datamodel.SleuthkitCase;
import org.sleuthkit.datamodel.TskException;

public class ExtractIE { // implements BrowserActivity {

    private static final Logger logger = Logger.getLogger(ExtractIE.class.getName());
    private final String indexDatQueryStr = "select * from tsk_files where name LIKE '%index.dat%'";
    
    //sleauthkit db handle
    SleuthkitCase tempDb;
    
    //paths set in init()
    private String PASCO_RESULTS_PATH;
    private String PASCO_LIB_PATH;
    
    //Results List to be referenced/used outside the class
    public ArrayList<HashMap<String, Object>> PASCO_RESULTS_LIST = new ArrayList<HashMap<String, Object>>();
    //Look Up Table  that holds Pasco2 results
    private HashMap<String, Object> PASCO_RESULTS_LUT;
    private KeyValueThing IE_PASCO_LUT = new KeyValueThing(BrowserType.IE.name(), BrowserType.IE.getType());
    public LinkedHashMap<String, Object> IE_OBJ;

    
    boolean pascoFound = false;

    public ExtractIE() {
        init();
    }

    //@Override
    public KeyValueThing getRecentActivity() {
        return IE_PASCO_LUT;
    }

    private void init() {
        final Case currentCase = Case.getCurrentCase();
        final String caseDir = Case.getCurrentCase().getCaseDirectory();
        PASCO_RESULTS_PATH = caseDir + File.separator + "recentactivity" + File.separator + "results";

        logger.log(Level.INFO, "Pasco results path: " + PASCO_RESULTS_PATH);
        
         final File pascoRoot = InstalledFileLocator.getDefault().locate("pasco2", ExtractIE.class.getPackage().getName(), false);
         if (pascoRoot == null) {
             logger.log(Level.SEVERE, "Pasco2 not found");
             pascoFound = false;
             return;
         }
         else {
             pascoFound = true;
         }
         
        final String pascoHome = pascoRoot.getAbsolutePath();
        logger.log(Level.INFO, "Pasco2 home: " + pascoHome);
             
        PASCO_LIB_PATH  = pascoHome + File.separator + "pasco2.jar" + File.pathSeparator
            + pascoHome + File.separator + "*";

        try {
            File resultsDir = new File(PASCO_RESULTS_PATH);
            resultsDir.mkdirs();

            Collection<FsContent> FsContentCollection;

            tempDb = currentCase.getSleuthkitCase();
            ResultSet rs = tempDb.runQuery(indexDatQueryStr);
            FsContentCollection = tempDb.resultSetToFsContents(rs);

            String temps;
            String indexFileName;
            int index = 0;

            for (FsContent fsc : FsContentCollection) {
                // Since each result represent an index.dat file,
                // just create these files with the following notation:
                // index<Number>.dat (i.e. index0.dat, index1.dat,..., indexN.dat)
                // Write each index.dat file to a temp directory.
                //BlackboardArtifact bbart = fsc.newArtifact(ARTIFACT_TYPE.TSK_WEB_HISTORY);
                indexFileName = "index" + Integer.toString(index) + ".dat";
                //indexFileName = "index" + Long.toString(bbart.getArtifactID()) + ".dat";
                temps = currentCase.getTempDirectory() + File.separator + indexFileName;
                File datFile = new File(temps);
                ContentUtils.writeToFile(fsc, datFile);

                boolean bPascProcSuccess = executePasco(temps, index, index);

                //At this point pasco2 proccessed the index files.
                //Now fetch the results, parse them and the delete the files.
                if (bPascProcSuccess) {

                    //Delete index<n>.dat file since it was succcessfully by Pasco
                    datFile.delete();
                }
                ++index;
            }
        } catch (Exception ioex) {
            logger.log(Level.SEVERE, "Error while trying to write index.dat files.", ioex);
        }
    }

    //Simple wrapper to JavaSystemCaller.Exec() to execute pasco2 jar
    // TODO: Hardcoded command args/path needs to be removed. Maybe set some constants and set env variables for classpath
    // I'm not happy with this code. Can't stand making a system call, is not an acceptable solution but is a hack for now.
    private boolean executePasco(String indexFilePath, int fileIndex, long bbId) {
        if (pascoFound == false)
            return false;
        boolean success = true;

        try {
            List<String> command = new ArrayList<String>();

            command.add("-cp");
            command.add(PASCO_LIB_PATH);
            command.add(" isi.pasco2.Main");
            command.add(" -T history");
            command.add(indexFilePath);
            //command.add(" > " + PASCO_RESULTS_PATH + "\\pasco2Result" + Integer.toString(fileIndex) + ".txt");
            command.add(" > " + PASCO_RESULTS_PATH + File.separator + Long.toString(bbId));
            String[] cmd = command.toArray(new String[0]);

            JavaSystemCaller.Exec.execute("java", cmd);

        } catch (Exception e) {
            success = false;
            logger.log(Level.SEVERE, "ExtractIE::executePasco() -> ", e.getMessage());
        }

        return success;
    }

    public void parsePascoResults() {
        if (pascoFound == false)
            return;
        // First thing we want to do is check to make sure the results directory
        // is not empty.
        File rFile = new File(PASCO_RESULTS_PATH);


        //Let's make sure our list and lut are empty.
        //PASCO_RESULTS_LIST.clear();

        if (rFile.exists()) {
            //Give me a list of pasco results in that directory
            File[] pascoFiles = rFile.listFiles();

            if (pascoFiles.length > 0) {
                try {
                    for (File file : pascoFiles) {
                        String bbartname = file.getName();
                        //bbartname = bbartname.substring(0, 4);

                        // Make sure the file the is not empty or the Scanner will
                        // throw a "No Line found" Exception
                        if (file != null && file.length() > 0) {
                            Scanner fileScanner = new Scanner(new FileInputStream(file.toString()));
                            //Skip the first three lines
                            fileScanner.nextLine();
                            fileScanner.nextLine();
                            fileScanner.nextLine();
                            long inIndexId = 0;

                            while (fileScanner.hasNext()) {
                                long bbartId = Long.parseLong(bbartname + inIndexId++);

                                String line = fileScanner.nextLine();

                                //Need to change this pattern a bit because there might
                                //be instances were "V" might not apply.
                                String pattern = "(?)URL(\\s)(V|\\:)";
                                Pattern p = Pattern.compile(pattern);
                                Matcher m = p.matcher(line);
                                if (m.find()) {
                                    try {
                                        String[] lineBuff = line.split("\\t");
                                        PASCO_RESULTS_LUT = new HashMap<String, Object>();
                                        PASCO_RESULTS_LUT.put(BrowserActivityType.Url.name(), lineBuff[1]);
                                        PASCO_RESULTS_LUT.put("Title", lineBuff[2]);
                                        PASCO_RESULTS_LUT.put("Count", lineBuff[0]);
                                        PASCO_RESULTS_LUT.put("Last Accessed", lineBuff[3]);
                                        PASCO_RESULTS_LUT.put("Reference", "None");

<<<<<<< HEAD
                                        BlackboardArtifact bbart = tempDb.getBlackboardArtifact(bbartId);
                                        BlackboardAttribute bbatturl = new BlackboardAttribute(ATTRIBUTE_TYPE.TSK_URL.getTypeID(), "RecentActivity", "Internet Explorer", lineBuff[1]);
=======
                                        // TODO: Need to fix this so we have the right obj_id
                                        BlackboardArtifact bbart = tempDb.getRootObjects().get(0).newArtifact(ARTIFACT_TYPE.TSK_WEB_HISTORY);
                                        BlackboardAttribute bbatturl = new BlackboardAttribute(1, "RecentActivity", "Internet Explorer", lineBuff[1]);
>>>>>>> 7fa4a8c9
                                        bbart.addAttribute(bbatturl);
                                        BlackboardAttribute bbattdate = new BlackboardAttribute(ATTRIBUTE_TYPE.TSK_LAST_ACCESSED.getTypeID(), "RecentActivity", "Internet Explorer", lineBuff[3]);
                                        bbart.addAttribute(bbattdate);
                                        BlackboardAttribute bbattref = new BlackboardAttribute(ATTRIBUTE_TYPE.TSK_REFERRER.getTypeID(), "RecentActivity", "Internet Explorer", "No Ref");
                                        bbart.addAttribute(bbattref);
                                        BlackboardAttribute bbatttitle = new BlackboardAttribute(ATTRIBUTE_TYPE.TSK_NAME.getTypeID(), "RecentActivity", "Internet Explorer", lineBuff[2]);
                                        bbart.addAttribute(bbatttitle);

                                        //KeyValueThing
                                        //This will be redundant in terms IE.name() because of
                                        //the way they implemented KeyValueThing
                                        IE_OBJ = new LinkedHashMap<String, Object>();
                                        IE_OBJ.put(BrowserType.IE.name(), PASCO_RESULTS_LUT);
                                        IE_PASCO_LUT.addMap(IE_OBJ);

                                        PASCO_RESULTS_LIST.add(PASCO_RESULTS_LUT);
                                    } catch (TskException ex) {
                                        Exceptions.printStackTrace(ex);
                                    }
                                }

                            }
                        }
                        //TODO: Fix Delete issue
                        boolean bDelete = file.delete();
                    }
                } catch (IOException ioex) {
                    logger.log(Level.SEVERE, "ExtractIE::parsePascosResults() -> ", ioex.getMessage());
                }

            }
        }
    }
}<|MERGE_RESOLUTION|>--- conflicted
+++ resolved
@@ -230,14 +230,10 @@
                                         PASCO_RESULTS_LUT.put("Last Accessed", lineBuff[3]);
                                         PASCO_RESULTS_LUT.put("Reference", "None");
 
-<<<<<<< HEAD
-                                        BlackboardArtifact bbart = tempDb.getBlackboardArtifact(bbartId);
-                                        BlackboardAttribute bbatturl = new BlackboardAttribute(ATTRIBUTE_TYPE.TSK_URL.getTypeID(), "RecentActivity", "Internet Explorer", lineBuff[1]);
-=======
+
                                         // TODO: Need to fix this so we have the right obj_id
                                         BlackboardArtifact bbart = tempDb.getRootObjects().get(0).newArtifact(ARTIFACT_TYPE.TSK_WEB_HISTORY);
-                                        BlackboardAttribute bbatturl = new BlackboardAttribute(1, "RecentActivity", "Internet Explorer", lineBuff[1]);
->>>>>>> 7fa4a8c9
+                                        BlackboardAttribute bbatturl = new BlackboardAttribute(ATTRIBUTE_TYPE.TSK_URL.getTypeID(), "RecentActivity", "Internet Explorer", lineBuff[1]);
                                         bbart.addAttribute(bbatturl);
                                         BlackboardAttribute bbattdate = new BlackboardAttribute(ATTRIBUTE_TYPE.TSK_LAST_ACCESSED.getTypeID(), "RecentActivity", "Internet Explorer", lineBuff[3]);
                                         bbart.addAttribute(bbattdate);
