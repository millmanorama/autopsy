/*
 * Autopsy Forensic Browser
 * 
 * Copyright 2011 Basis Technology Corp.
 * Contact: carrier <at> sleuthkit <dot> org
 * 
 * Licensed under the Apache License, Version 2.0 (the "License");
 * you may not use this file except in compliance with the License.
 * You may obtain a copy of the License at
 * 
 *     http://www.apache.org/licenses/LICENSE-2.0
 * 
 * Unless required by applicable law or agreed to in writing, software
 * distributed under the License is distributed on an "AS IS" BASIS,
 * WITHOUT WARRANTIES OR CONDITIONS OF ANY KIND, either express or implied.
 * See the License for the specific language governing permissions and
 * limitations under the License.
 */

package org.sleuthkit.autopsy.recentactivity;

import java.io.File;
import java.io.FileNotFoundException;
import java.io.FileOutputStream;
import java.io.IOException;
import java.io.InputStream;
import java.io.OutputStream;
import java.io.UnsupportedEncodingException;
import java.net.URLDecoder;
import java.util.ArrayList;
import java.util.Collection;
import java.util.HashMap;
import java.util.Map;
import java.util.Set;
import java.util.logging.Level;
import org.sleuthkit.autopsy.coreutils.Logger;
import javax.swing.JPanel;
import javax.xml.parsers.DocumentBuilder;
import javax.xml.parsers.DocumentBuilderFactory;
import org.sleuthkit.autopsy.coreutils.PlatformUtil;
import org.sleuthkit.autopsy.ingest.IngestImageWorkerController;
import org.sleuthkit.autopsy.ingest.IngestModuleImage;
import org.sleuthkit.autopsy.ingest.IngestModuleInit;
import org.sleuthkit.autopsy.ingest.IngestServices;
import org.sleuthkit.autopsy.ingest.ModuleDataEvent;
import org.sleuthkit.datamodel.BlackboardArtifact;
import org.sleuthkit.datamodel.BlackboardArtifact.ARTIFACT_TYPE;
import org.sleuthkit.datamodel.BlackboardAttribute;
import org.sleuthkit.datamodel.BlackboardAttribute.ATTRIBUTE_TYPE;
import org.sleuthkit.datamodel.FsContent;
import org.sleuthkit.datamodel.Image;
import org.w3c.dom.Document;
import org.w3c.dom.NamedNodeMap;
import org.w3c.dom.NodeList;

/**
 * This module attempts to extract web queries from major search engines by
 * querying the blackboard for web history and bookmark artifacts, and
 * extracting search text from them.
 *
 *
 * To add search engines, edit SearchEngines.xml under RecentActivity
 *
 */
public class SearchEngineURLQueryAnalyzer extends Extract implements IngestModuleImage {

    private IngestServices services;
<<<<<<< HEAD
    static final String MODULE_NAME = "Search Engine Query Analyzer";
    final public static String MODULE_VERSION = "1.0";
    private String args;
    
    public static final String XMLFile = "SEQUAMappings.xml";
=======
    static final String MODULE_NAME = "Search Engine URL Query Analyzer";
    public static final String XMLFile = "SEUQAMappings.xml";
    
>>>>>>> 937de0a6
    private static String[] searchEngineNames;
    private static SearchEngine[] engines;
    private static Document xmlinput;
    private static final SearchEngine NullEngine = new SearchEngine("NONE", "NONE", new HashMap<String,String>());

    
    SearchEngineURLQueryAnalyzer() {
          
    }

    private static class SearchEngine   {
        private  String _engineName;
        private  String _domainSubstring;
        private  Map<String,String> _splits;
        private  int _count;
        
        SearchEngine(String engineName, String domainSubstring, Map<String, String> splits){
            _engineName = engineName;
            _domainSubstring = domainSubstring;
            _splits = splits;
            _count = 0;
        }
        
        public void increment(){
           ++_count;
        }
        
        public String getEngineName(){
            return _engineName;
        }
        
        public String getDomainSubstring(){
            return _domainSubstring;
        }
        
        public int getTotal(){
            return _count;
        }
        
        public Set<Map.Entry<String,String>> getSplits(){
            return this._splits.entrySet();
        }
        
        @Override
        public String toString(){
            String split = " ";
            for(Map.Entry<String,String> kvp : getSplits()){
                split = split + "[ " + kvp.getKey() + " :: " +  kvp.getValue() + " ]" + ", ";
            }
            return "Name: " + _engineName + "\n Domain Substring: " + _domainSubstring + "\n count: " + _count + "\n Split Tokens: \n " + split;
        }
                
    }
    
    
    private void createEngines(){
        NodeList nlist = xmlinput.getElementsByTagName("SearchEngine");
        SearchEngine[] listEngines = new SearchEngine[nlist.getLength()];
        for(int i = 0;i < nlist.getLength(); i++){
            try{
                NamedNodeMap nnm = nlist.item(i).getAttributes();
                
                String EngineName = nnm.getNamedItem("engine").getNodeValue();
                String EnginedomainSubstring = nnm.getNamedItem("domainSubstring").getNodeValue();
                Map<String,String> splits = new HashMap<String,String>();
                
                NodeList listSplits = xmlinput.getElementsByTagName("splitToken");
                for(int k = 0; k<listSplits.getLength();k++){
                   if(listSplits.item(k).getParentNode().getAttributes().getNamedItem("engine").getNodeValue().equals(EngineName)){
                       splits.put(listSplits.item(k).getAttributes().getNamedItem("plainToken").getNodeValue(), listSplits.item(k).getAttributes().getNamedItem("regexToken").getNodeValue());
                   }
                }
                
                SearchEngine Se = new SearchEngine(EngineName, EnginedomainSubstring, splits);
                System.out.println("Search Engine: " + Se.toString());
                listEngines[i] = Se;
            }
            catch(Exception e){
               logger.log(Level.WARNING, "Unable to create search engines!", e);
            }
        }
        engines = listEngines;
    }
    
    /**
     * Returns which of the supported SearchEngines, if any, the given string
     * belongs to.
     *
     * @param domain domain as part of the URL
     * @return supported search engine the domain belongs to, if any
     *
     */
    
    private static SearchEngine getSearchEngine(String domain){     
            for(int i = 0; i < engines.length; i++){
                    if(domain.contains(engines[i].getDomainSubstring())){
                        return engines[i];
                    }
                }
            return SearchEngineURLQueryAnalyzer.NullEngine;
    }
    
   
    
    private void getSearchEngineNames(){
        String[] listNames = new String[engines.length];
        for(int i = 0;i<listNames.length; i++){
            listNames[i] = engines[i]._engineName;
        }
        searchEngineNames = listNames;
    }
    
    

    /**
     * Attempts to extract the query from a URL.
     *
     * @param url The URL string to be dissected.
     * @return The extracted search query.
     */
       

 private String extractSearchEngineQuery(String url){
      String x = "NoQuery";
      SearchEngine eng = getSearchEngine(url);
        for(Map.Entry<String,String> kvp : eng.getSplits()){
            if(url.contains(kvp.getKey())){
                x = split2(url, kvp.getValue());
                break;
            }
        }
        try { //try to decode the url
            String decoded = URLDecoder.decode(x, "UTF-8");
            return decoded;
        } catch (UnsupportedEncodingException uee) { //if it fails, return the encoded string
            logger.log(Level.FINE, "Error during URL decoding ", uee);
            return x;
        }
    }

 

    /**
     * Splits URLs based on a delimeter (key). .contains() and .split()
     *
     * @param url The URL to be split
     * @param kvp the delimeter key value pair used to split the URL into its search, extracted from the url type.
     * query.
     * @return The extracted search query
 *
     */
    private String split2(String url, String value) {
        String basereturn = "NoQuery";
        String v = value;
        //Want to determine if string contains a string based on splitkey, but we want to split the string on splitKeyConverted due to regex
        if(value.contains("\\?")){
            v = value.replace("\\?", "?");
        }
            String[] sp = url.split(v);
            if (sp.length >= 2) {
                if (sp[sp.length - 1].contains("&")) {
                    basereturn = sp[sp.length - 1].split("&")[0];
                } else {
                    basereturn = sp[sp.length - 1];
                }       
        }
        return basereturn;
    }

    private void getURLs(Image image, IngestImageWorkerController controller) {
        int totalQueries = 0;
        try {
            //from blackboard_artifacts
            Collection<BlackboardArtifact> listArtifacts = currentCase.getSleuthkitCase().getMatchingArtifacts("WHERE (`artifact_type_id` = '" + ARTIFACT_TYPE.TSK_WEB_BOOKMARK.getTypeID()
                    + "' OR `artifact_type_id` = '" + ARTIFACT_TYPE.TSK_WEB_HISTORY.getTypeID() + "') ");  //List of every 'web_history' and 'bookmark' artifact
            logger.info("Processing " + listArtifacts.size() + " blackboard artifacts.");
            getAll:
            for (BlackboardArtifact artifact : listArtifacts) {
                //initializing default attributes
                String query = "";
                String searchEngineDomain = "";
                String browser = "";
                long last_accessed = -1;
                //from tsk_files
                FsContent fs = this.extractFiles(image, "select * from tsk_files where `obj_id` = '" + artifact.getObjectID() + "'").get(0); //associated file
                SearchEngine se = NullEngine;
                //from blackboard_attributes
                Collection<BlackboardAttribute> listAttributes = currentCase.getSleuthkitCase().getMatchingAttributes("Where `artifact_id` = " + artifact.getArtifactID());
                getAttributes:
                for (BlackboardAttribute attribute : listAttributes) {
                    if (controller.isCancelled()) {
                        break getAll;       //User cancled the process.
                    }
                    if (attribute.getAttributeTypeID() == BlackboardAttribute.ATTRIBUTE_TYPE.TSK_URL.getTypeID()) {
                        final String urlString = attribute.getValueString();
                        se = getSearchEngine(urlString);
                        if (!se.equals(NullEngine)) {
                            query = extractSearchEngineQuery(attribute.getValueString());   
                            if (query.equals("NoQuery") || query.equals("")) {   //False positive match, artifact was not a query.
                                break getAttributes;
                            }
                        } else if (se.equals(NullEngine)) {
                            break getAttributes;    //could not determine type. Will move onto next artifact
                        }
                    } else if (attribute.getAttributeTypeID() == BlackboardAttribute.ATTRIBUTE_TYPE.TSK_PROG_NAME.getTypeID()) {
                        browser = attribute.getValueString();
                    }
                    else if (attribute.getAttributeTypeID() == BlackboardAttribute.ATTRIBUTE_TYPE.TSK_DOMAIN.getTypeID()) {
                        searchEngineDomain = attribute.getValueString();
                    }
                    else if (attribute.getAttributeTypeID() == BlackboardAttribute.ATTRIBUTE_TYPE.TSK_LAST_ACCESSED.getTypeID()) {
                        last_accessed = attribute.getValueLong();
                    }
                }

                if (!se.equals(NullEngine) && !query.equals("NoQuery") && !query.equals("")) {
                    try {
                        
                        Collection<BlackboardAttribute> bbattributes = new ArrayList<BlackboardAttribute>();
                        bbattributes.add(new BlackboardAttribute(ATTRIBUTE_TYPE.TSK_DOMAIN.getTypeID(), MODULE_NAME, searchEngineDomain));
                        bbattributes.add(new BlackboardAttribute(ATTRIBUTE_TYPE.TSK_TEXT.getTypeID(), MODULE_NAME, query));
                        bbattributes.add(new BlackboardAttribute(ATTRIBUTE_TYPE.TSK_PROG_NAME.getTypeID(), MODULE_NAME, browser));
                        bbattributes.add(new BlackboardAttribute(ATTRIBUTE_TYPE.TSK_LAST_ACCESSED.getTypeID(), MODULE_NAME, last_accessed));
                        this.addArtifact(ARTIFACT_TYPE.TSK_WEB_SEARCH_QUERY, fs, bbattributes);
                        se.increment();
                        ++totalQueries;
                    } catch (Exception e) {
                        logger.log(Level.WARNING, "Error during add artifact.", e);
                        this.addErrorMessage(this.getName() + ": Error while adding artifact");
                    }
                    services.fireModuleDataEvent(new ModuleDataEvent("RecentActivity", BlackboardArtifact.ARTIFACT_TYPE.TSK_WEB_SEARCH_QUERY));
                }


            }
        } catch (Exception e) {
            logger.log(Level.WARNING, "Encountered error retrieving artifacts: ", e);
        } finally {
            if (controller.isCancelled()) {
                logger.info("Operation terminated by user.");
            }
            logger.info("Extracted " + totalQueries + " queries from the blackboard");
        }
    }

   private String getTotals() {
        String total = "";
        for (SearchEngine se : engines) {
           total+= se.getEngineName() + " : "+ se.getTotal() + "\n";
        }
        return total;
    }

    @Override
    public void process(Image image, IngestImageWorkerController controller) {
        this.getURLs(image, controller);
        logger.info("Search Engine stats: \n" + getTotals());
    }

    @Override
    public void init(IngestModuleInit initContext) {

        try{
        services = IngestServices.getDefault();   
        if(PlatformUtil.extractResourceToUserDir(SearchEngineURLQueryAnalyzer.class, XMLFile)){
            init2();
            }
        else{
            logger.warning("Unable to find SEUQAMappings.xml");
           }
        }
        
        catch(IOException e){
            logger.log(Level.WARNING, "Unable to find SEUQAMappings.xml!", e);
        }
    }
    
    private void init2(){
        try{
                String path = PlatformUtil.getUserDirectory().getAbsolutePath() + File.separator + XMLFile;
                File f = new File(path);
                System.out.println("Load successful");
                DocumentBuilderFactory dbf = DocumentBuilderFactory.newInstance();
                DocumentBuilder db = dbf.newDocumentBuilder();
                Document xml = db.parse(f);
                xmlinput = xml;
                try{
                    createEngines();
                    getSearchEngineNames();
                }
                catch(Exception e){
                    logger.log(Level.WARNING, "Unable to create Search Engines!", e);
                }
            }
            catch(Exception e){
                logger.log(Level.WARNING, "Was not able to load SEUQAMappings.xml", e);
            }
    }

    @Override
    public void complete() {
        logger.info("running complete()");
    }
    

    @Override
    public void stop() {
        logger.info("running stop()");
    }

    @Override
    public String getName() {
        return MODULE_NAME;
    }

    @Override
    public String getDescription() {
        String total = "";
        for(String name : searchEngineNames){
            total += name + "\n";
        }
        return "Extracts search queries on the following search engines: \n" + total;
    }

    @Override
    public String getVersion() {
        return MODULE_VERSION;
    }

    @Override
    public String getArguments() {
        return args;
    }

    @Override
    public void setArguments(String args) {
        this.args = args;
    }

    @Override
    public ModuleType getType() {
        return ModuleType.Image;
    }

    @Override
    public boolean hasBackgroundJobsRunning() {
        return false;
    }

    @Override
    public boolean hasSimpleConfiguration() {
        return false;
    }

    @Override
    public boolean hasAdvancedConfiguration() {
        return false;
    }

    @Override
    public void saveSimpleConfiguration() {
    }

    @Override
    public void saveAdvancedConfiguration() {
    }

    @Override
    public JPanel getSimpleConfiguration() {
        return null;
    }

    @Override
    public JPanel getAdvancedConfiguration() {
        return null;
    }
}<|MERGE_RESOLUTION|>--- conflicted
+++ resolved
@@ -65,17 +65,14 @@
 public class SearchEngineURLQueryAnalyzer extends Extract implements IngestModuleImage {
 
     private IngestServices services;
-<<<<<<< HEAD
-    static final String MODULE_NAME = "Search Engine Query Analyzer";
-    final public static String MODULE_VERSION = "1.0";
+    
+    public static final String MODULE_NAME = "Search Engine URL Query Analyzer";
+    public final static String MODULE_VERSION = "1.0";
     private String args;
     
     public static final String XMLFile = "SEQUAMappings.xml";
-=======
-    static final String MODULE_NAME = "Search Engine URL Query Analyzer";
-    public static final String XMLFile = "SEUQAMappings.xml";
-    
->>>>>>> 937de0a6
+
+    
     private static String[] searchEngineNames;
     private static SearchEngine[] engines;
     private static Document xmlinput;
@@ -286,7 +283,7 @@
                     else if (attribute.getAttributeTypeID() == BlackboardAttribute.ATTRIBUTE_TYPE.TSK_DOMAIN.getTypeID()) {
                         searchEngineDomain = attribute.getValueString();
                     }
-                    else if (attribute.getAttributeTypeID() == BlackboardAttribute.ATTRIBUTE_TYPE.TSK_LAST_ACCESSED.getTypeID()) {
+                    else if (attribute.getAttributeTypeID() == BlackboardAttribute.ATTRIBUTE_TYPE.TSK_DATETIME_ACCESSED.getTypeID()) {
                         last_accessed = attribute.getValueLong();
                     }
                 }
@@ -298,7 +295,7 @@
                         bbattributes.add(new BlackboardAttribute(ATTRIBUTE_TYPE.TSK_DOMAIN.getTypeID(), MODULE_NAME, searchEngineDomain));
                         bbattributes.add(new BlackboardAttribute(ATTRIBUTE_TYPE.TSK_TEXT.getTypeID(), MODULE_NAME, query));
                         bbattributes.add(new BlackboardAttribute(ATTRIBUTE_TYPE.TSK_PROG_NAME.getTypeID(), MODULE_NAME, browser));
-                        bbattributes.add(new BlackboardAttribute(ATTRIBUTE_TYPE.TSK_LAST_ACCESSED.getTypeID(), MODULE_NAME, last_accessed));
+                        bbattributes.add(new BlackboardAttribute(ATTRIBUTE_TYPE.TSK_DATETIME_ACCESSED.getTypeID(), MODULE_NAME, last_accessed));
                         this.addArtifact(ARTIFACT_TYPE.TSK_WEB_SEARCH_QUERY, fs, bbattributes);
                         se.increment();
                         ++totalQueries;
