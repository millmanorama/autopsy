#Updated by build script
<<<<<<< HEAD
#Fri, 08 Mar 2019 12:24:19 +0100
=======
#Fri, 22 Mar 2019 09:08:00 +0100
>>>>>>> 388e92b9
LBL_splash_window_title=Starting Autopsy
SPLASH_HEIGHT=314
SPLASH_WIDTH=538
SplashProgressBarBounds=0,308,538,6
SplashRunningTextBounds=0,289,538,18
SplashRunningTextColor=0x0
SplashRunningTextFontSize=19

currentVersion=Autopsy 4.10.0<|MERGE_RESOLUTION|>--- conflicted
+++ resolved
@@ -1,9 +1,5 @@
 #Updated by build script
-<<<<<<< HEAD
-#Fri, 08 Mar 2019 12:24:19 +0100
-=======
 #Fri, 22 Mar 2019 09:08:00 +0100
->>>>>>> 388e92b9
 LBL_splash_window_title=Starting Autopsy
 SPLASH_HEIGHT=314
 SPLASH_WIDTH=538
