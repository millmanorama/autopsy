#Updated by build script
<<<<<<< HEAD
#Tue, 16 Apr 2019 18:40:18 +0200
=======
#Mon, 15 Apr 2019 17:38:29 +0200
>>>>>>> e93f6ffe
LBL_splash_window_title=Starting Autopsy
SPLASH_HEIGHT=314
SPLASH_WIDTH=538
SplashProgressBarBounds=0,308,538,6
SplashRunningTextBounds=0,289,538,18
SplashRunningTextColor=0x0
SplashRunningTextFontSize=19

currentVersion=Autopsy 4.11.0<|MERGE_RESOLUTION|>--- conflicted
+++ resolved
@@ -1,9 +1,5 @@
 #Updated by build script
-<<<<<<< HEAD
-#Tue, 16 Apr 2019 18:40:18 +0200
-=======
 #Mon, 15 Apr 2019 17:38:29 +0200
->>>>>>> e93f6ffe
 LBL_splash_window_title=Starting Autopsy
 SPLASH_HEIGHT=314
 SPLASH_WIDTH=538
