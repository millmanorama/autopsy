--- conflicted
+++ resolved
@@ -1,9 +1,5 @@
 #Updated by build script
-<<<<<<< HEAD
-#Thu, 17 Oct 2013 13:25:49 -0400
-=======
 #Fri, 08 Nov 2013 11:12:24 -0500
->>>>>>> 930aaece
 LBL_splash_window_title=Starting Autopsy
 SPLASH_HEIGHT=288
 SPLASH_WIDTH=538
