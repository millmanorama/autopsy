--- conflicted
+++ resolved
@@ -102,11 +102,6 @@
         <copy file="${basedir}/NEWS.txt" tofile="${zip-tmp}/${app.name}/NEWS.txt"/>
         <copy file="${basedir}/Running_Linux_OSX.txt" tofile="${zip-tmp}/${app.name}/Running_Linux_OSX.txt"/>
         <copy file="${basedir}/unix_setup.sh" tofile="${zip-tmp}/${app.name}/unix_setup.sh"/>
-<<<<<<< HEAD
-        <replaceregexp file="${zip-tmp}/${app.name}/unix_setup.sh" match="TSK_VERSION=(.*)" replace="TSK_VERSION=${TSK_VERSION}" byline="true"/>
-=======
-        <unzip src="${thirdparty.dir}/gstreamer/windows/i386/0.10.7/gstreamer.zip" dest="${zip-tmp}/${app.name}/gstreamer"/>
->>>>>>> 8617e6a6
             
         
         <copy file="${basedir}/icons/icon.ico" tofile="${zip-tmp}/${app.name}/icon.ico" overwrite="true"/>
