--- conflicted
+++ resolved
@@ -18,29 +18,6 @@
 - Cases and Adding Data Sources
  - \subpage cases_page
  - \subpage ds_page
-<<<<<<< HEAD
-- Automated Analysis
-<!-- Try to put in order they are shown in Ingest panel -->
- - \subpage ingest_page "Ingest Modules"
- - \subpage hash_db_page 
- - \subpage filetype_page
- - Extension Mismatch Module
- - Exif Module
- - \subpage kwsrch_page
- - E-mail Module
- - Archive Module
- - Recent Activity Module
- - \subpage android_page
- - \subpage interesting_page
-- Manual Analysis
- - \subpage uilayout_page 
- - \subpage file_search "File Search"
- - \subpage image_viewer
- - \subpage timeline
- - \subpage stix_page
-- Reporting
- - Tagging
-=======
  - \subpage uilayout_page
 - Automated Analysis (Modules)
  - \subpage ingest_page "Ingest Modules"
@@ -67,7 +44,6 @@
 - Reporting
     - \subpage tagging_page
     - \subpage reporting_page
->>>>>>> b188bab1
 - \subpage module_install_page
 
 If the topic you need is not listed, refer to the <a href="http://wiki.sleuthkit.org/index.php?title=Autopsy_User%27s_Guide">Autopsy Wiki</a> or join the <a href="https://lists.sourceforge.net/lists/listinfo/sleuthkit-users">SleuthKit User List</a> at SourceForge.
