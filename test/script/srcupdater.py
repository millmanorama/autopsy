import codecs
import datetime
import logging
import os
import re
import shutil
import socket
import sqlite3
import subprocess
import sys
from sys import platform as _platform
import time
import traceback
import xml
from xml.dom.minidom import parse, parseString
import Emailer
from regression_utils import *

def compile(errore, attachli, parsedin, branch):
    global to
    global server
    global subj
    global email_enabled 
    global redo
    global tryredo
    global failedbool
    global errorem
    errorem = errore
    global attachl
    attachl = attachli
    global passed
    global parsed
    parsed = parsedin
    passed = True
    tryredo = False
    redo = True
    while(redo):
        passed = True
        if(passed):
            gitPull("sleuthkit", branch)
        if(passed):
            vsBuild()
            print("TSK") 
        if(passed):
            gitPull("autopsy", branch)
        if(passed):
            antBuild("datamodel", False, branch)
            print("DataModel")
        if(passed):
            antBuild("autopsy", True, branch)
            print("Aut")
        if(passed):
            redo = False
        else:
            print("Compile Failed")
            time.sleep(3600)
    attachl = []
    errorem = "The test standard didn't match the gold standard.\n"
    failedbool = False
    if(tryredo):
        errorem = ""
        errorem += "Rebuilt properly.\n"
        if email_enabled: 
            Emailer.send_email(to, server, subj, errorem, attachl)
        attachl = []
        passed = True

#Pulls from git
def gitPull(TskOrAutopsy, branch):
    global SYS
    global errorem
    global attachl
    ccwd = ""
    gppth = make_local_path("..", "GitPullOutput" + TskOrAutopsy + ".txt")
    attachl.append(gppth)
    gpout = open(gppth, 'a')
    if TskOrAutopsy == "sleuthkit":
        ccwd = os.path.join("..", "..", "..", "sleuthkit")
    else:
        ccwd = os.path.join("..", "..")
    print("Resetting " + TskOrAutopsy)
    call = ["git", "reset", "--hard"]
    subprocess.call(call, stdout=sys.stdout, cwd=ccwd)
    print("Checking out " + branch)
    call = ["git", "checkout", branch]
    subprocess.call(call, stdout=sys.stdout, cwd=ccwd)
    toPull = "https://www.github.com/sleuthkit/" + TskOrAutopsy
    call = ["git", "pull", toPull, branch]
    if TskOrAutopsy == "sleuthkit":
        ccwd = os.path.join("..", "..", "..", "sleuthkit")
    else:
        ccwd = os.path.join("..", "..")
    subprocess.call(call, stdout=sys.stdout, cwd=ccwd)
    gpout.close()

#Builds TSK as a win32 applicatiion
def vsBuild():
    global redo
    global tryredo
    global passed
    global parsed
    #Please ensure that the current working directory is $autopsy/testing/script
    oldpath = os.getcwd()
    os.chdir(os.path.join("..", "..", "..","sleuthkit", "win32"))
    vs = []
    vs.append("/cygdrive/c/windows/microsoft.NET/framework/v4.0.30319/MSBuild.exe")
    vs.append(os.path.join("Tsk-win.sln"))
    vs.append("/p:configuration=release")
    vs.append("/p:platform=x64")
    vs.append("/t:clean")
    vs.append("/t:rebuild")
    print(vs)
    VSpth = make_local_path("..", "VSOutput.txt")
    VSout = open(VSpth, 'a')
    subprocess.call(vs, stdout=VSout)
    VSout.close()
    os.chdir(oldpath)
    chk = os.path.join("..", "..", "..","sleuthkit", "win32", "x64", "Release", "libtsk_jni.dll")
    if not os.path.exists(chk):
        print("path doesn't exist")
        global errorem
        global attachl
        global email_enabled
        if(not tryredo):
            errorem += "LIBTSK C++ failed to build.\n"
            attachl.append(VSpth)
            if email_enabled: 
                Emailer.send_email(parsed, errorem, attachl, False)
        tryredo = True
        passed = False
        redo = True

#Builds Autopsy or the Datamodel
def antBuild(which, Build, branch):
    print("building: ", which)
    global redo
    global passed
    global tryredo
    global parsed
    directory = os.path.join("..", "..")
    ant = []
    if which == "datamodel":
        directory = os.path.join("..", "..", "..", "sleuthkit", "bindings", "java")
    ant.append("ant")
    ant.append("-f")
    ant.append(directory)
    ant.append("clean")
    if(Build):
        ant.append("build")
    else:
        ant.append("dist")
    antpth = make_local_path("..", "ant" + which + "Output.txt")
    antout = open(antpth, 'a')
    succd = subprocess.call(ant, stdout=antout)
    antout.close()
    global errorem
    global attachl
    global email_enabled
    global to
    global subj
    global server
    if which == "datamodel":
        chk = os.path.join("..", "..", "..","sleuthkit",  "bindings", "java", "dist", "TSK_DataModel.jar")
        try:
            open(chk)
        except IOError as e:
            if(not tryredo):
<<<<<<< HEAD
                errorem += "DataModel Java build failed. on branch " + branch + "\n"
=======
                errorem += "DataModel Java build failed on branch " + branch + ".\n"
>>>>>>> 4d13c780
                attachl.append(antpth)
                if email_enabled: 
                    Emailer.send_email(to, server, subj, errorem, attachl)
            passed = False
            tryredo = True
    elif (succd != 0 and (not tryredo)):
        errorem += "Autopsy build failed on branch " + branch + ".\n"
        attachl.append(antpth)
        Emailer.send_email(to, server, subj, errorem, attachl)
        tryredo = True
    elif (succd != 0):
        passed = False


def main():
    global email_enabled
    global to
    global server
    global subj 
    errore = ""
    attachli = []
    config_file = ""
    arg = sys.argv.pop(0)
    arg = sys.argv.pop(0)
    config_file = arg
    arg = sys.argv.pop(0)
    branch = arg
    parsedin = parse(config_file)
    try:
        to = parsedin.getElementsByTagName("email")[0].getAttribute("value").encode().decode("utf_8")
        server = parsedin.getElementsByTagName("mail_server")[0].getAttribute("value").encode().decode("utf_8")
        subj = parsedin.getElementsByTagName("subject")[0].getAttribute("value").encode().decode("utf_8")
    except Exception:
        email_enabled = False
    # email_enabled = (to is not None) and (server is not None) and (subj is not None) 
    email_enabled = False 
    compile(errore, attachli, parsedin, branch)

class OS:
  LINUX, MAC, WIN, CYGWIN = range(4)
if __name__ == "__main__":
    global SYS
    if _platform == "linux" or _platform == "linux2":
        SYS = OS.LINUX
    elif _platform == "darwin":
        SYS = OS.MAC
    elif _platform == "win32":
        SYS = OS.WIN
    elif _platform == "cygwin":
        SYS = OS.CYGWIN

    if SYS is OS.WIN or SYS is OS.CYGWIN:
        main()
    else:
        print("We only support Windows and Cygwin at this time.")
<|MERGE_RESOLUTION|>--- conflicted
+++ resolved
@@ -165,11 +165,7 @@
             open(chk)
         except IOError as e:
             if(not tryredo):
-<<<<<<< HEAD
-                errorem += "DataModel Java build failed. on branch " + branch + "\n"
-=======
                 errorem += "DataModel Java build failed on branch " + branch + ".\n"
->>>>>>> 4d13c780
                 attachl.append(antpth)
                 if email_enabled: 
                     Emailer.send_email(to, server, subj, errorem, attachl)
